--- conflicted
+++ resolved
@@ -61,13 +61,6 @@
 
 #[derive_impl(frame_system::config_preludes::TestDefaultConfig as frame_system::DefaultConfig)]
 impl frame_system::Config for TestRuntime {
-<<<<<<< HEAD
-	type RuntimeOrigin = RuntimeOrigin;
-	type Nonce = u64;
-	type RuntimeCall = RuntimeCall;
-	type RuntimeTask = RuntimeTask;
-=======
->>>>>>> ea4085ab
 	type Block = Block;
 	type AccountData = pallet_balances::AccountData<Balance>;
 	type DbWeight = DbWeight;
