// Copyright 2019-2021 Parity Technologies (UK) Ltd.
// This file is part of Parity Bridges Common.

// Parity Bridges Common is free software: you can redistribute it and/or modify
// it under the terms of the GNU General Public License as published by
// the Free Software Foundation, either version 3 of the License, or
// (at your option) any later version.

// Parity Bridges Common is distributed in the hope that it will be useful,
// but WITHOUT ANY WARRANTY; without even the implied warranty of
// MERCHANTABILITY or FITNESS FOR A PARTICULAR PURPOSE.  See the
// GNU General Public License for more details.

// You should have received a copy of the GNU General Public License
// along with Parity Bridges Common.  If not, see <http://www.gnu.org/licenses/>.

//! Pallet provides a set of guard functions that are running in background threads
//! and are aborting process if some condition fails.

//! Test chain implementation to use in tests.

#![cfg(any(feature = "test-helpers", test))]

use crate::{Chain, ChainWithBalances, ChainWithMessages};
use bp_messages::{ChainWithMessages as ChainWithMessagesBase, MessageNonce};
use bp_runtime::ChainId;
use frame_support::weights::Weight;
use std::time::Duration;

/// Chain that may be used in tests.
#[derive(Clone, Debug, PartialEq, Eq)]
pub struct TestChain;

impl bp_runtime::Chain for TestChain {
	const ID: ChainId = *b"test";

	type BlockNumber = u32;
	type Hash = sp_core::H256;
	type Hasher = sp_runtime::traits::BlakeTwo256;
	type Header = sp_runtime::generic::Header<u32, sp_runtime::traits::BlakeTwo256>;

	type AccountId = u32;
	type Balance = u32;
	type Nonce = u32;
	type Signature = sp_runtime::testing::TestSignature;

	fn max_extrinsic_size() -> u32 {
		100000
	}

	fn max_extrinsic_weight() -> Weight {
		unreachable!()
	}
}

impl Chain for TestChain {
	const NAME: &'static str = "Test";
	const BEST_FINALIZED_HEADER_ID_METHOD: &'static str = "TestMethod";
<<<<<<< HEAD
	const WITH_CHAIN_COMPATIBLE_FINALITY_RELAYER_VERSION_METHOD: &'static str = "TestMethod";
=======
	const FREE_HEADERS_INTERVAL_METHOD: &'static str = "TestMethod";
>>>>>>> e5a93fbc
	const AVERAGE_BLOCK_INTERVAL: Duration = Duration::from_millis(0);

	type SignedBlock = sp_runtime::generic::SignedBlock<
		sp_runtime::generic::Block<Self::Header, sp_runtime::OpaqueExtrinsic>,
	>;
	type Call = ();
}

impl ChainWithBalances for TestChain {
	fn account_info_storage_key(_account_id: &u32) -> sp_core::storage::StorageKey {
		unreachable!()
	}
}

impl ChainWithMessagesBase for TestChain {
	const WITH_CHAIN_MESSAGES_PALLET_NAME: &'static str = "Test";
	const MAX_UNREWARDED_RELAYERS_IN_CONFIRMATION_TX: MessageNonce = 0;
	const MAX_UNCONFIRMED_MESSAGES_IN_CONFIRMATION_TX: MessageNonce = 0;
}

impl ChainWithMessages for TestChain {
	const WITH_CHAIN_RELAYERS_PALLET_NAME: Option<&'static str> = None;
	const WITH_CHAIN_COMPATIBLE_MESSAGES_RELAYER_VERSION_METHOD: &'static str =
		"TestRelayerVersionMethod";
	const TO_CHAIN_MESSAGE_DETAILS_METHOD: &'static str = "TestMessagesDetailsMethod";
	const FROM_CHAIN_MESSAGE_DETAILS_METHOD: &'static str = "TestFromMessagesDetailsMethod";
}

/// Primitives-level parachain that may be used in tests.
#[derive(Clone, Debug, PartialEq, Eq)]
pub struct TestParachainBase;

impl bp_runtime::Chain for TestParachainBase {
	const ID: ChainId = *b"tstp";

	type BlockNumber = u32;
	type Hash = sp_core::H256;
	type Hasher = sp_runtime::traits::BlakeTwo256;
	type Header = sp_runtime::generic::Header<u32, sp_runtime::traits::BlakeTwo256>;

	type AccountId = u32;
	type Balance = u32;
	type Nonce = u32;
	type Signature = sp_runtime::testing::TestSignature;

	fn max_extrinsic_size() -> u32 {
		unreachable!()
	}

	fn max_extrinsic_weight() -> Weight {
		unreachable!()
	}
}

impl bp_runtime::Parachain for TestParachainBase {
	const PARACHAIN_ID: u32 = 1000;
	const MAX_HEADER_SIZE: u32 = 1_024;
}

/// Parachain that may be used in tests.
#[derive(Clone, Debug, PartialEq, Eq)]
pub struct TestParachain;

impl bp_runtime::UnderlyingChainProvider for TestParachain {
	type Chain = TestParachainBase;
}

impl Chain for TestParachain {
	const NAME: &'static str = "TestParachain";
	const BEST_FINALIZED_HEADER_ID_METHOD: &'static str = "TestParachainMethod";
<<<<<<< HEAD
	const WITH_CHAIN_COMPATIBLE_FINALITY_RELAYER_VERSION_METHOD: &'static str =
		"TestParachainMethod";
=======
	const FREE_HEADERS_INTERVAL_METHOD: &'static str = "TestParachainMethod";
>>>>>>> e5a93fbc
	const AVERAGE_BLOCK_INTERVAL: Duration = Duration::from_millis(0);

	type SignedBlock = sp_runtime::generic::SignedBlock<
		sp_runtime::generic::Block<Self::Header, sp_runtime::OpaqueExtrinsic>,
	>;
	type Call = ();
}<|MERGE_RESOLUTION|>--- conflicted
+++ resolved
@@ -56,11 +56,8 @@
 impl Chain for TestChain {
 	const NAME: &'static str = "Test";
 	const BEST_FINALIZED_HEADER_ID_METHOD: &'static str = "TestMethod";
-<<<<<<< HEAD
 	const WITH_CHAIN_COMPATIBLE_FINALITY_RELAYER_VERSION_METHOD: &'static str = "TestMethod";
-=======
 	const FREE_HEADERS_INTERVAL_METHOD: &'static str = "TestMethod";
->>>>>>> e5a93fbc
 	const AVERAGE_BLOCK_INTERVAL: Duration = Duration::from_millis(0);
 
 	type SignedBlock = sp_runtime::generic::SignedBlock<
@@ -131,12 +128,9 @@
 impl Chain for TestParachain {
 	const NAME: &'static str = "TestParachain";
 	const BEST_FINALIZED_HEADER_ID_METHOD: &'static str = "TestParachainMethod";
-<<<<<<< HEAD
 	const WITH_CHAIN_COMPATIBLE_FINALITY_RELAYER_VERSION_METHOD: &'static str =
 		"TestParachainMethod";
-=======
 	const FREE_HEADERS_INTERVAL_METHOD: &'static str = "TestParachainMethod";
->>>>>>> e5a93fbc
 	const AVERAGE_BLOCK_INTERVAL: Duration = Duration::from_millis(0);
 
 	type SignedBlock = sp_runtime::generic::SignedBlock<
