// Copyright (C) Parity Technologies (UK) Ltd.
// This file is part of Polkadot.

// Polkadot is free software: you can redistribute it and/or modify
// it under the terms of the GNU General Public License as published by
// the Free Software Foundation, either version 3 of the License, or
// (at your option) any later version.

// Polkadot is distributed in the hope that it will be useful,
// but WITHOUT ANY WARRANTY; without even the implied warranty of
// MERCHANTABILITY or FITNESS FOR A PARTICULAR PURPOSE.  See the
// GNU General Public License for more details.

// You should have received a copy of the GNU General Public License
// along with Polkadot.  If not, see <http://www.gnu.org/licenses/>.

#![cfg_attr(not(feature = "std"), no_std)]

extern crate alloc;

use alloc::{vec, vec::Vec};
use codec::{Decode, Encode};
use core::{fmt::Debug, marker::PhantomData};
use frame_support::{
	dispatch::GetDispatchInfo,
	ensure,
	traits::{Contains, ContainsPair, Defensive, Get, PalletsInfoAccess},
};
use sp_core::defer;
use sp_io::hashing::blake2_128;
use sp_weights::Weight;
use xcm::latest::{prelude::*, AssetTransferFilter};

pub mod traits;
use traits::{
	validate_export, AssetExchange, AssetLock, CallDispatcher, ClaimAssets, ConvertOrigin,
	DropAssets, Enact, ExportXcm, FeeManager, FeeReason, HandleHrmpChannelAccepted,
	HandleHrmpChannelClosing, HandleHrmpNewChannelOpenRequest, OnResponse, ProcessTransaction,
	Properties, ShouldExecute, TransactAsset, VersionChangeNotifier, WeightBounds, WeightTrader,
	XcmAssetTransfers,
};

pub use traits::RecordXcm;

mod assets;
pub use assets::AssetsInHolding;
mod config;
pub use config::Config;

#[cfg(test)]
mod tests;

/// A struct to specify how fees are being paid.
#[derive(Copy, Clone, Debug, PartialEq, Eq)]
pub struct FeesMode {
	/// If true, then the fee assets are taken directly from the origin's on-chain account,
	/// otherwise the fee assets are taken from the holding register.
	///
	/// Defaults to false.
	pub jit_withdraw: bool,
}

const RECURSION_LIMIT: u8 = 10;

environmental::environmental!(recursion_count: u8);

/// The XCM executor.
pub struct XcmExecutor<Config: config::Config> {
	holding: AssetsInHolding,
	holding_limit: usize,
	context: XcmContext,
	original_origin: Location,
	trader: Config::Trader,
	/// The most recent error result and instruction index into the fragment in which it occurred,
	/// if any.
	error: Option<(u32, XcmError)>,
	/// The surplus weight, defined as the amount by which `max_weight` is
	/// an over-estimate of the actual weight consumed. We do it this way to avoid needing the
	/// execution engine to keep track of all instructions' weights (it only needs to care about
	/// the weight of dynamically determined instructions such as `Transact`).
	total_surplus: Weight,
	total_refunded: Weight,
	error_handler: Xcm<Config::RuntimeCall>,
	error_handler_weight: Weight,
	appendix: Xcm<Config::RuntimeCall>,
	appendix_weight: Weight,
	transact_status: MaybeErrorCode,
	fees_mode: FeesMode,
	fees: AssetsInHolding,
	/// Asset provided in last `BuyExecution` instruction (if any) in current XCM program. Same
	/// asset type will be used for paying any potential delivery fees incurred by the program.
	asset_used_in_buy_execution: Option<AssetId>,
	/// Stores the current message's weight.
	message_weight: Weight,
<<<<<<< HEAD
=======
	asset_claimer: Option<Location>,
>>>>>>> 0e09ad44
	_config: PhantomData<Config>,
	asset_claimer: Option<Location>,
}

#[cfg(any(test, feature = "runtime-benchmarks"))]
impl<Config: config::Config> XcmExecutor<Config> {
	pub fn holding(&self) -> &AssetsInHolding {
		&self.holding
	}
	pub fn set_holding(&mut self, v: AssetsInHolding) {
		self.holding = v
	}
	pub fn holding_limit(&self) -> &usize {
		&self.holding_limit
	}
	pub fn set_holding_limit(&mut self, v: usize) {
		self.holding_limit = v
	}
	pub fn origin(&self) -> &Option<Location> {
		&self.context.origin
	}
	pub fn set_origin(&mut self, v: Option<Location>) {
		self.context.origin = v
	}
	pub fn original_origin(&self) -> &Location {
		&self.original_origin
	}
	pub fn set_original_origin(&mut self, v: Location) {
		self.original_origin = v
	}
	pub fn trader(&self) -> &Config::Trader {
		&self.trader
	}
	pub fn set_trader(&mut self, v: Config::Trader) {
		self.trader = v
	}
	pub fn error(&self) -> &Option<(u32, XcmError)> {
		&self.error
	}
	pub fn set_error(&mut self, v: Option<(u32, XcmError)>) {
		self.error = v
	}
	pub fn total_surplus(&self) -> &Weight {
		&self.total_surplus
	}
	pub fn set_total_surplus(&mut self, v: Weight) {
		self.total_surplus = v
	}
	pub fn total_refunded(&self) -> &Weight {
		&self.total_refunded
	}
	pub fn set_total_refunded(&mut self, v: Weight) {
		self.total_refunded = v
	}
	pub fn error_handler(&self) -> &Xcm<Config::RuntimeCall> {
		&self.error_handler
	}
	pub fn set_error_handler(&mut self, v: Xcm<Config::RuntimeCall>) {
		self.error_handler = v
	}
	pub fn error_handler_weight(&self) -> &Weight {
		&self.error_handler_weight
	}
	pub fn set_error_handler_weight(&mut self, v: Weight) {
		self.error_handler_weight = v
	}
	pub fn appendix(&self) -> &Xcm<Config::RuntimeCall> {
		&self.appendix
	}
	pub fn set_appendix(&mut self, v: Xcm<Config::RuntimeCall>) {
		self.appendix = v
	}
	pub fn appendix_weight(&self) -> &Weight {
		&self.appendix_weight
	}
	pub fn set_appendix_weight(&mut self, v: Weight) {
		self.appendix_weight = v
	}
	pub fn transact_status(&self) -> &MaybeErrorCode {
		&self.transact_status
	}
	pub fn set_transact_status(&mut self, v: MaybeErrorCode) {
		self.transact_status = v
	}
	pub fn fees_mode(&self) -> &FeesMode {
		&self.fees_mode
	}
	pub fn set_fees_mode(&mut self, v: FeesMode) {
		self.fees_mode = v
	}
	pub fn fees(&self) -> &AssetsInHolding {
		&self.fees
	}
	pub fn set_fees(&mut self, value: AssetsInHolding) {
		self.fees = value;
	}
	pub fn topic(&self) -> &Option<[u8; 32]> {
		&self.context.topic
	}
	pub fn set_topic(&mut self, v: Option<[u8; 32]>) {
		self.context.topic = v;
	}
	pub fn asset_claimer(&self) -> Option<Location> {
		self.asset_claimer.clone()
	}
<<<<<<< HEAD
=======
	pub fn set_message_weight(&mut self, weight: Weight) {
		self.message_weight = weight;
	}
>>>>>>> 0e09ad44
}

pub struct WeighedMessage<Call>(Weight, Xcm<Call>);
impl<C> PreparedMessage for WeighedMessage<C> {
	fn weight_of(&self) -> Weight {
		self.0
	}
}

#[cfg(any(test, feature = "std"))]
impl<C> WeighedMessage<C> {
	pub fn new(weight: Weight, message: Xcm<C>) -> Self {
		Self(weight, message)
	}
}

impl<Config: config::Config> ExecuteXcm<Config::RuntimeCall> for XcmExecutor<Config> {
	type Prepared = WeighedMessage<Config::RuntimeCall>;
	fn prepare(
		mut message: Xcm<Config::RuntimeCall>,
	) -> Result<Self::Prepared, Xcm<Config::RuntimeCall>> {
		match Config::Weigher::weight(&mut message) {
			Ok(weight) => Ok(WeighedMessage(weight, message)),
			Err(_) => Err(message),
		}
	}
	fn execute(
		origin: impl Into<Location>,
		WeighedMessage(xcm_weight, mut message): WeighedMessage<Config::RuntimeCall>,
		id: &mut XcmHash,
		weight_credit: Weight,
	) -> Outcome {
		let origin = origin.into();
		tracing::trace!(
			target: "xcm::execute",
			?origin,
			?message,
			?weight_credit,
			"Executing message",
		);
		let mut properties = Properties { weight_credit, message_id: None };

		// We only want to record under certain conditions (mainly only during dry-running),
		// so as to not degrade regular performance.
		if Config::XcmRecorder::should_record() {
			Config::XcmRecorder::record(message.clone().into());
		}

		if let Err(e) = Config::Barrier::should_execute(
			&origin,
			message.inner_mut(),
			xcm_weight,
			&mut properties,
		) {
			tracing::trace!(
				target: "xcm::execute",
				?origin,
				?message,
				?properties,
				error = ?e,
				"Barrier blocked execution",
			);
			return Outcome::Error { error: XcmError::Barrier }
		}

		*id = properties.message_id.unwrap_or(*id);

		let mut vm = Self::new(origin, *id);
		vm.message_weight = xcm_weight;

		while !message.0.is_empty() {
			let result = vm.process(message);
			tracing::trace!(target: "xcm::execute", ?result, "Message executed");
			message = if let Err(error) = result {
				vm.total_surplus.saturating_accrue(error.weight);
				vm.error = Some((error.index, error.xcm_error));
				vm.take_error_handler().or_else(|| vm.take_appendix())
			} else {
				vm.drop_error_handler();
				vm.take_appendix()
			}
		}

		vm.post_process(xcm_weight)
	}

	fn charge_fees(origin: impl Into<Location>, fees: Assets) -> XcmResult {
		let origin = origin.into();
		if !Config::FeeManager::is_waived(Some(&origin), FeeReason::ChargeFees) {
			for asset in fees.inner() {
				Config::AssetTransactor::withdraw_asset(&asset, &origin, None)?;
			}
			Config::FeeManager::handle_fee(fees.into(), None, FeeReason::ChargeFees);
		}
		Ok(())
	}
}

impl<Config: config::Config> XcmAssetTransfers for XcmExecutor<Config> {
	type IsReserve = Config::IsReserve;
	type IsTeleporter = Config::IsTeleporter;
	type AssetTransactor = Config::AssetTransactor;
}

#[derive(Debug, PartialEq)]
pub struct ExecutorError {
	pub index: u32,
	pub xcm_error: XcmError,
	pub weight: Weight,
}

#[cfg(feature = "runtime-benchmarks")]
impl From<ExecutorError> for frame_benchmarking::BenchmarkError {
	fn from(error: ExecutorError) -> Self {
		tracing::error!(
			index = ?error.index,
			xcm_error = ?error.xcm_error,
			weight = ?error.weight,
			"XCM ERROR",
		);
		Self::Stop("xcm executor error: see error logs")
	}
}

impl<Config: config::Config> XcmExecutor<Config> {
	pub fn new(origin: impl Into<Location>, message_id: XcmHash) -> Self {
		let origin = origin.into();
		Self {
			holding: AssetsInHolding::new(),
			holding_limit: Config::MaxAssetsIntoHolding::get() as usize,
			context: XcmContext { origin: Some(origin.clone()), message_id, topic: None },
			original_origin: origin,
			trader: Config::Trader::new(),
			error: None,
			total_surplus: Weight::zero(),
			total_refunded: Weight::zero(),
			error_handler: Xcm(vec![]),
			error_handler_weight: Weight::zero(),
			appendix: Xcm(vec![]),
			appendix_weight: Weight::zero(),
			transact_status: Default::default(),
			fees_mode: FeesMode { jit_withdraw: false },
			fees: AssetsInHolding::new(),
			asset_used_in_buy_execution: None,
			message_weight: Weight::zero(),
<<<<<<< HEAD
=======
			asset_claimer: None,
>>>>>>> 0e09ad44
			_config: PhantomData,
			asset_claimer: None,
		}
	}

	/// Execute any final operations after having executed the XCM message.
	/// This includes refunding surplus weight, trapping extra holding funds, and returning any
	/// errors during execution.
	pub fn post_process(mut self, xcm_weight: Weight) -> Outcome {
		// We silently drop any error from our attempt to refund the surplus as it's a charitable
		// thing so best-effort is all we will do.
		let _ = self.refund_surplus();
		drop(self.trader);

		let mut weight_used = xcm_weight.saturating_sub(self.total_surplus);

		if !self.holding.is_empty() {
			tracing::trace!(
				target: "xcm::post_process",
				holding_register = ?self.holding,
				context = ?self.context,
				original_origin = ?self.original_origin,
				"Trapping assets in holding register",
			);
			let claimer = if let Some(asset_claimer) = self.asset_claimer.as_ref() {
				asset_claimer
			} else {
				self.context.origin.as_ref().unwrap_or(&self.original_origin)
			};
			let trap_weight = Config::AssetTrap::drop_assets(claimer, self.holding, &self.context);
			weight_used.saturating_accrue(trap_weight);
		};

		match self.error {
			None => Outcome::Complete { used: weight_used },
			// TODO: #2841 #REALWEIGHT We should deduct the cost of any instructions following
			// the error which didn't end up being executed.
			Some((_i, e)) => {
				tracing::trace!(
					target: "xcm::post_process",
					instruction = ?_i,
					error = ?e,
					original_origin = ?self.original_origin,
					"Execution failed",
				);
				Outcome::Incomplete { used: weight_used, error: e }
			},
		}
	}

	fn origin_ref(&self) -> Option<&Location> {
		self.context.origin.as_ref()
	}

	fn cloned_origin(&self) -> Option<Location> {
		self.context.origin.clone()
	}

	/// Send an XCM, charging fees from Holding as needed.
	fn send(
		&mut self,
		dest: Location,
		msg: Xcm<()>,
		reason: FeeReason,
	) -> Result<XcmHash, XcmError> {
		tracing::trace!(
			target: "xcm::send",
			?msg,
			destination = ?dest,
			reason = ?reason,
			"Sending msg",
		);
		let (ticket, fee) = validate_send::<Config::XcmSender>(dest, msg)?;
		self.take_fee(fee, reason)?;
		Config::XcmSender::deliver(ticket).map_err(Into::into)
	}

	/// Remove the registered error handler and return it. Do not refund its weight.
	fn take_error_handler(&mut self) -> Xcm<Config::RuntimeCall> {
		let mut r = Xcm::<Config::RuntimeCall>(vec![]);
		core::mem::swap(&mut self.error_handler, &mut r);
		self.error_handler_weight = Weight::zero();
		r
	}

	/// Drop the registered error handler and refund its weight.
	fn drop_error_handler(&mut self) {
		self.error_handler = Xcm::<Config::RuntimeCall>(vec![]);
		self.total_surplus.saturating_accrue(self.error_handler_weight);
		self.error_handler_weight = Weight::zero();
	}

	/// Remove the registered appendix and return it.
	fn take_appendix(&mut self) -> Xcm<Config::RuntimeCall> {
		let mut r = Xcm::<Config::RuntimeCall>(vec![]);
		core::mem::swap(&mut self.appendix, &mut r);
		self.appendix_weight = Weight::zero();
		r
	}

	fn ensure_can_subsume_assets(&self, assets_length: usize) -> Result<(), XcmError> {
		// worst-case, holding.len becomes 2 * holding_limit.
		// this guarantees that if holding.len() == holding_limit and you have more than
		// `holding_limit` items (which has a best case outcome of holding.len() == holding_limit),
		// then the operation is guaranteed to succeed.
		let worst_case_holding_len = self.holding.len() + assets_length;
		tracing::trace!(
			target: "xcm::ensure_can_subsume_assets",
			?worst_case_holding_len,
			holding_limit = ?self.holding_limit,
			"Ensuring subsume assets work",
		);
		ensure!(worst_case_holding_len <= self.holding_limit * 2, XcmError::HoldingWouldOverflow);
		Ok(())
	}

	/// Refund any unused weight.
	fn refund_surplus(&mut self) -> Result<(), XcmError> {
		let current_surplus = self.total_surplus.saturating_sub(self.total_refunded);
		tracing::trace!(
			target: "xcm::refund_surplus",
			total_surplus = ?self.total_surplus,
			total_refunded = ?self.total_refunded,
			?current_surplus,
			"Refunding surplus",
		);
		if current_surplus.any_gt(Weight::zero()) {
			if let Some(w) = self.trader.refund_weight(current_surplus, &self.context) {
				if !self.holding.contains_asset(&(w.id.clone(), 1).into()) &&
					self.ensure_can_subsume_assets(1).is_err()
				{
					let _ = self
						.trader
						.buy_weight(current_surplus, w.into(), &self.context)
						.defensive_proof(
							"refund_weight returned an asset capable of buying weight; qed",
						);
					tracing::error!(
						target: "xcm::refund_surplus",
						"error: HoldingWouldOverflow",
					);
					return Err(XcmError::HoldingWouldOverflow)
				}
				self.total_refunded.saturating_accrue(current_surplus);
				self.holding.subsume_assets(w.into());
			}
		}
		// If there are any leftover `fees`, merge them with `holding`.
		if !self.fees.is_empty() {
			let leftover_fees = self.fees.saturating_take(Wild(All));
			self.holding.subsume_assets(leftover_fees);
		}
		tracing::trace!(
			target: "xcm::refund_surplus",
			total_refunded = ?self.total_refunded,
		);
		Ok(())
	}

	fn take_fee(&mut self, fees: Assets, reason: FeeReason) -> XcmResult {
		if Config::FeeManager::is_waived(self.origin_ref(), reason.clone()) {
			return Ok(())
		}
		tracing::trace!(
			target: "xcm::fees",
			?fees,
			origin_ref = ?self.origin_ref(),
			fees_mode = ?self.fees_mode,
			?reason,
			"Taking fees",
		);
		// We only ever use the first asset from `fees`.
		let asset_needed_for_fees = match fees.get(0) {
			Some(fee) => fee,
			None => return Ok(()), // No delivery fees need to be paid.
		};
		// If `BuyExecution` or `PayFees` was called, we use that asset for delivery fees as well.
		let asset_to_pay_for_fees =
			self.calculate_asset_for_delivery_fees(asset_needed_for_fees.clone());
		tracing::trace!(target: "xcm::fees", ?asset_to_pay_for_fees);
		// We withdraw or take from holding the asset the user wants to use for fee payment.
		let withdrawn_fee_asset: AssetsInHolding = if self.fees_mode.jit_withdraw {
			let origin = self.origin_ref().ok_or(XcmError::BadOrigin)?;
			Config::AssetTransactor::withdraw_asset(
				&asset_to_pay_for_fees,
				origin,
				Some(&self.context),
			)?;
			tracing::trace!(target: "xcm::fees", ?asset_needed_for_fees);
			asset_to_pay_for_fees.clone().into()
		} else {
			// This condition exists to support `BuyExecution` while the ecosystem
			// transitions to `PayFees`.
			let assets_to_pay_delivery_fees: AssetsInHolding = if self.fees.is_empty() {
				// Means `BuyExecution` was used, we'll find the fees in the `holding` register.
				self.holding
					.try_take(asset_to_pay_for_fees.clone().into())
					.map_err(|e| {
						tracing::error!(target: "xcm::fees", ?e, ?asset_to_pay_for_fees,
							"Holding doesn't hold enough for fees");
						XcmError::NotHoldingFees
					})?
					.into()
			} else {
				// Means `PayFees` was used, we'll find the fees in the `fees` register.
				self.fees
					.try_take(asset_to_pay_for_fees.clone().into())
					.map_err(|e| {
						tracing::error!(target: "xcm::fees", ?e, ?asset_to_pay_for_fees,
							"Fees register doesn't hold enough for fees");
						XcmError::NotHoldingFees
					})?
					.into()
			};
			tracing::trace!(target: "xcm::fees", ?assets_to_pay_delivery_fees);
			let mut iter = assets_to_pay_delivery_fees.fungible_assets_iter();
			let asset = iter.next().ok_or(XcmError::NotHoldingFees)?;
			asset.into()
		};
		// We perform the swap, if needed, to pay fees.
		let paid = if asset_to_pay_for_fees.id != asset_needed_for_fees.id {
			let swapped_asset: Assets = Config::AssetExchanger::exchange_asset(
				self.origin_ref(),
				withdrawn_fee_asset.clone().into(),
				&asset_needed_for_fees.clone().into(),
				false,
			)
			.map_err(|given_assets| {
				tracing::error!(
					target: "xcm::fees",
					?given_assets, "Swap was deemed necessary but couldn't be done for withdrawn_fee_asset: {:?} and asset_needed_for_fees: {:?}", withdrawn_fee_asset.clone(), asset_needed_for_fees,
				);
				XcmError::FeesNotMet
			})?
			.into();
			swapped_asset
		} else {
			// If the asset wanted to pay for fees is the one that was needed,
			// we don't need to do any swap.
			// We just use the assets withdrawn or taken from holding.
			withdrawn_fee_asset.into()
		};
		Config::FeeManager::handle_fee(paid, Some(&self.context), reason);
		Ok(())
	}

	/// Calculates the amount of asset used in `PayFees` or `BuyExecution` that would be
	/// charged for swapping to `asset_needed_for_fees`.
	///
	/// The calculation is done by `Config::AssetExchanger`.
	/// If neither `PayFees` or `BuyExecution` were not used, or no swap is required,
	/// it will just return `asset_needed_for_fees`.
	fn calculate_asset_for_delivery_fees(&self, asset_needed_for_fees: Asset) -> Asset {
		let Some(asset_wanted_for_fees) =
			// we try to swap first asset in the fees register (should only ever be one),
			self.fees.fungible.first_key_value().map(|(id, _)| id).or_else(|| {
				// or the one used in BuyExecution
				self.asset_used_in_buy_execution.as_ref()
			})
			// if it is different than what we need
			.filter(|&id| asset_needed_for_fees.id.ne(id))
		else {
			// either nothing to swap or we're already holding the right asset
			return asset_needed_for_fees
		};
		Config::AssetExchanger::quote_exchange_price(
			&(asset_wanted_for_fees.clone(), Fungible(0)).into(),
			&asset_needed_for_fees.clone().into(),
			false, // Minimal.
		)
		.and_then(|necessary_assets| {
			// We only use the first asset for fees.
			// If this is not enough to swap for the fee asset then it will error later down
			// the line.
			necessary_assets.into_inner().into_iter().next()
		})
		.unwrap_or_else(|| {
			// If we can't convert, then we return the original asset.
			// It will error later in any case.
			tracing::trace!(
				target: "xcm::calculate_asset_for_delivery_fees",
				?asset_wanted_for_fees, "Could not convert fees",
			);
			asset_needed_for_fees
		})
	}

	/// Calculates what `local_querier` would be from the perspective of `destination`.
	fn to_querier(
		local_querier: Option<Location>,
		destination: &Location,
	) -> Result<Option<Location>, XcmError> {
		Ok(match local_querier {
			None => None,
			Some(q) => Some(
				q.reanchored(&destination, &Config::UniversalLocation::get()).map_err(|e| {
					tracing::error!(target: "xcm::xcm_executor::to_querier", ?e, ?destination, "Failed to re-anchor local_querier");
					XcmError::ReanchorFailed
				})?,
			),
		})
	}

	/// Send a bare `QueryResponse` message containing `response` informed by the given `info`.
	///
	/// The `local_querier` argument is the querier (if any) specified from the *local* perspective.
	fn respond(
		&mut self,
		local_querier: Option<Location>,
		response: Response,
		info: QueryResponseInfo,
		fee_reason: FeeReason,
	) -> Result<XcmHash, XcmError> {
		let querier = Self::to_querier(local_querier, &info.destination)?;
		let QueryResponseInfo { destination, query_id, max_weight } = info;
		let instruction = QueryResponse { query_id, response, max_weight, querier };
		let message = Xcm(vec![instruction]);
		self.send(destination, message, fee_reason)
	}

	fn do_reserve_deposit_assets(
		assets: AssetsInHolding,
		dest: &Location,
		remote_xcm: &mut Vec<Instruction<()>>,
		context: Option<&XcmContext>,
	) -> Result<Assets, XcmError> {
		Self::deposit_assets_with_retry(&assets, dest, context)?;
		// Note that we pass `None` as `maybe_failed_bin` and drop any assets which
		// cannot be reanchored, because we have already called `deposit_asset` on
		// all assets.
		let reanchored_assets = Self::reanchored(assets, dest, None);
		remote_xcm.push(ReserveAssetDeposited(reanchored_assets.clone()));

		Ok(reanchored_assets)
	}

	fn do_reserve_withdraw_assets(
		assets: AssetsInHolding,
		failed_bin: &mut AssetsInHolding,
		reserve: &Location,
		remote_xcm: &mut Vec<Instruction<()>>,
	) -> Result<Assets, XcmError> {
		// Must ensure that we recognise the assets as being managed by the destination.
		#[cfg(not(any(test, feature = "runtime-benchmarks")))]
		for asset in assets.assets_iter() {
			ensure!(
				Config::IsReserve::contains(&asset, &reserve),
				XcmError::UntrustedReserveLocation
			);
		}
		// Note that here we are able to place any assets which could not be
		// reanchored back into Holding.
		let reanchored_assets = Self::reanchored(assets, reserve, Some(failed_bin));
		remote_xcm.push(WithdrawAsset(reanchored_assets.clone()));

		Ok(reanchored_assets)
	}

	fn do_teleport_assets(
		assets: AssetsInHolding,
		dest: &Location,
		remote_xcm: &mut Vec<Instruction<()>>,
		context: &XcmContext,
	) -> Result<Assets, XcmError> {
		for asset in assets.assets_iter() {
			// Must ensure that we have teleport trust with destination for these assets.
			#[cfg(not(any(test, feature = "runtime-benchmarks")))]
			ensure!(
				Config::IsTeleporter::contains(&asset, &dest),
				XcmError::UntrustedTeleportLocation
			);
			// We should check that the asset can actually be teleported out (for
			// this to be in error, there would need to be an accounting violation
			// by ourselves, so it's unlikely, but we don't want to allow that kind
			// of bug to leak into a trusted chain.
			Config::AssetTransactor::can_check_out(dest, &asset, context)?;
		}
		for asset in assets.assets_iter() {
			Config::AssetTransactor::check_out(dest, &asset, context);
		}
		// Note that we pass `None` as `maybe_failed_bin` and drop any assets which
		// cannot be reanchored, because we have already checked all assets out.
		let reanchored_assets = Self::reanchored(assets, dest, None);
		remote_xcm.push(ReceiveTeleportedAsset(reanchored_assets.clone()));

		Ok(reanchored_assets)
	}

	fn try_reanchor<T: Reanchorable>(
		reanchorable: T,
		destination: &Location,
	) -> Result<(T, InteriorLocation), XcmError> {
		let reanchor_context = Config::UniversalLocation::get();
		let reanchored =
			reanchorable.reanchored(&destination, &reanchor_context).map_err(|error| {
				tracing::error!(target: "xcm::reanchor", ?error, ?destination, ?reanchor_context, "Failed reanchoring with error.");
				XcmError::ReanchorFailed
			})?;
		Ok((reanchored, reanchor_context))
	}

	/// NOTE: Any assets which were unable to be reanchored are introduced into `failed_bin`.
	fn reanchored(
		mut assets: AssetsInHolding,
		dest: &Location,
		maybe_failed_bin: Option<&mut AssetsInHolding>,
	) -> Assets {
		let reanchor_context = Config::UniversalLocation::get();
		assets.reanchor(dest, &reanchor_context, maybe_failed_bin);
		assets.into_assets_iter().collect::<Vec<_>>().into()
	}

	#[cfg(any(test, feature = "runtime-benchmarks"))]
	pub fn bench_process(&mut self, xcm: Xcm<Config::RuntimeCall>) -> Result<(), ExecutorError> {
		self.process(xcm)
	}

	#[cfg(any(test, feature = "runtime-benchmarks"))]
	pub fn bench_post_process(self, xcm_weight: Weight) -> Outcome {
		self.post_process(xcm_weight)
	}

	fn process(&mut self, xcm: Xcm<Config::RuntimeCall>) -> Result<(), ExecutorError> {
		tracing::trace!(
			target: "xcm::process",
			origin = ?self.origin_ref(),
			total_surplus = ?self.total_surplus,
			total_refunded = ?self.total_refunded,
			error_handler_weight = ?self.error_handler_weight,
		);
		let mut result = Ok(());
		for (i, mut instr) in xcm.0.into_iter().enumerate() {
			match &mut result {
				r @ Ok(()) => {
					// Initialize the recursion count only the first time we hit this code in our
					// potential recursive execution.
					let inst_res = recursion_count::using_once(&mut 1, || {
						recursion_count::with(|count| {
							if *count > RECURSION_LIMIT {
								return Err(XcmError::ExceedsStackLimit)
							}
							*count = count.saturating_add(1);
							Ok(())
						})
						// This should always return `Some`, but let's play it safe.
						.unwrap_or(Ok(()))?;

						// Ensure that we always decrement the counter whenever we finish processing
						// the instruction.
						defer! {
							recursion_count::with(|count| {
								*count = count.saturating_sub(1);
							});
						}

						self.process_instruction(instr)
					});
					if let Err(e) = inst_res {
						tracing::trace!(target: "xcm::execute", "!!! ERROR: {:?}", e);
						*r = Err(ExecutorError {
							index: i as u32,
							xcm_error: e,
							weight: Weight::zero(),
						});
					}
				},
				Err(ref mut error) =>
					if let Ok(x) = Config::Weigher::instr_weight(&mut instr) {
						error.weight.saturating_accrue(x)
					},
			}
		}
		result
	}

	/// Process a single XCM instruction, mutating the state of the XCM virtual machine.
	fn process_instruction(
		&mut self,
		instr: Instruction<Config::RuntimeCall>,
	) -> Result<(), XcmError> {
		tracing::trace!(
			target: "xcm::process_instruction",
			instruction = ?instr,
			"Processing instruction",
		);

		match instr {
			WithdrawAsset(assets) => {
				let origin = self.origin_ref().ok_or(XcmError::BadOrigin)?;
				self.ensure_can_subsume_assets(assets.len())?;
				Config::TransactionalProcessor::process(|| {
					// Take `assets` from the origin account (on-chain)...
					for asset in assets.inner() {
						Config::AssetTransactor::withdraw_asset(
							asset,
							origin,
							Some(&self.context),
						)?;
					}
					Ok(())
				})
				.and_then(|_| {
					// ...and place into holding.
					self.holding.subsume_assets(assets.into());
					Ok(())
				})
			},
			ReserveAssetDeposited(assets) => {
				// check whether we trust origin to be our reserve location for this asset.
				let origin = self.origin_ref().ok_or(XcmError::BadOrigin)?;
				self.ensure_can_subsume_assets(assets.len())?;
				for asset in assets.inner() {
					// Must ensure that we recognise the asset as being managed by the origin.
					ensure!(
						Config::IsReserve::contains(asset, origin),
						XcmError::UntrustedReserveLocation
					);
				}
				self.holding.subsume_assets(assets.into());
				Ok(())
			},
			TransferAsset { assets, beneficiary } => {
				Config::TransactionalProcessor::process(|| {
					// Take `assets` from the origin account (on-chain) and place into dest account.
					let origin = self.origin_ref().ok_or(XcmError::BadOrigin)?;
					for asset in assets.inner() {
						Config::AssetTransactor::transfer_asset(
							&asset,
							origin,
							&beneficiary,
							&self.context,
						)?;
					}
					Ok(())
				})
			},
			TransferReserveAsset { mut assets, dest, xcm } => {
				Config::TransactionalProcessor::process(|| {
					let origin = self.origin_ref().ok_or(XcmError::BadOrigin)?;
					// Take `assets` from the origin account (on-chain) and place into dest account.
					for asset in assets.inner() {
						Config::AssetTransactor::transfer_asset(
							asset,
							origin,
							&dest,
							&self.context,
						)?;
					}
					let reanchor_context = Config::UniversalLocation::get();
					assets
						.reanchor(&dest, &reanchor_context)
						.map_err(|()| XcmError::LocationFull)?;
					let mut message = vec![ReserveAssetDeposited(assets), ClearOrigin];
					message.extend(xcm.0.into_iter());
					self.send(dest, Xcm(message), FeeReason::TransferReserveAsset)?;
					Ok(())
				})
			},
			ReceiveTeleportedAsset(assets) => {
				let origin = self.origin_ref().ok_or(XcmError::BadOrigin)?;
				self.ensure_can_subsume_assets(assets.len())?;
				Config::TransactionalProcessor::process(|| {
					// check whether we trust origin to teleport this asset to us via config trait.
					for asset in assets.inner() {
						// We only trust the origin to send us assets that they identify as their
						// sovereign assets.
						ensure!(
							Config::IsTeleporter::contains(asset, origin),
							XcmError::UntrustedTeleportLocation
						);
						// We should check that the asset can actually be teleported in (for this to
						// be in error, there would need to be an accounting violation by one of the
						// trusted chains, so it's unlikely, but we don't want to punish a possibly
						// innocent chain/user).
						Config::AssetTransactor::can_check_in(origin, asset, &self.context)?;
						Config::AssetTransactor::check_in(origin, asset, &self.context);
					}
					Ok(())
				})
				.and_then(|_| {
					self.holding.subsume_assets(assets.into());
					Ok(())
				})
			},
			Transact { origin_kind, mut call } => {
				// We assume that the Relay-chain is allowed to use transact on this parachain.
				let origin = self.cloned_origin().ok_or_else(|| {
					tracing::trace!(
						target: "xcm::process_instruction::transact",
						"No origin provided",
					);

					XcmError::BadOrigin
				})?;

				// TODO: #2841 #TRANSACTFILTER allow the trait to issue filters for the relay-chain
				let message_call = call.take_decoded().map_err(|_| {
					tracing::trace!(
						target: "xcm::process_instruction::transact",
						"Failed to decode call",
					);

					XcmError::FailedToDecode
				})?;

				tracing::trace!(
					target: "xcm::process_instruction::transact",
					?call,
					"Processing call",
				);

				if !Config::SafeCallFilter::contains(&message_call) {
					tracing::trace!(
						target: "xcm::process_instruction::transact",
						"Call filtered by `SafeCallFilter`",
					);

					return Err(XcmError::NoPermission)
				}

				let dispatch_origin =
					Config::OriginConverter::convert_origin(origin.clone(), origin_kind).map_err(
						|_| {
							tracing::trace!(
								target: "xcm::process_instruction::transact",
								?origin,
								?origin_kind,
								"Failed to convert origin to a local origin."
							);

							XcmError::BadOrigin
						},
					)?;

				tracing::trace!(
					target: "xcm::process_instruction::transact",
					origin = ?dispatch_origin,
					"Dispatching with origin",
				);

				let weight = message_call.get_dispatch_info().call_weight;
				let maybe_actual_weight =
					match Config::CallDispatcher::dispatch(message_call, dispatch_origin) {
						Ok(post_info) => {
							tracing::trace!(
								target: "xcm::process_instruction::transact",
								?post_info,
								"Dispatch successful"
							);
							self.transact_status = MaybeErrorCode::Success;
							post_info.actual_weight
						},
						Err(error_and_info) => {
							tracing::trace!(
								target: "xcm::process_instruction::transact",
								?error_and_info,
								"Dispatch failed"
							);

							self.transact_status = error_and_info.error.encode().into();
							error_and_info.post_info.actual_weight
						},
					};
				let actual_weight = maybe_actual_weight.unwrap_or(weight);
				let surplus = weight.saturating_sub(actual_weight);
				// If the actual weight of the call was less than the specified weight, we credit it.
				//
				// We make the adjustment for the total surplus, which is used eventually
				// reported back to the caller and this ensures that they account for the total
				// weight consumed correctly (potentially allowing them to do more operations in a
				// block than they otherwise would).
				self.total_surplus.saturating_accrue(surplus);
				Ok(())
			},
			QueryResponse { query_id, response, max_weight, querier } => {
				let origin = self.origin_ref().ok_or(XcmError::BadOrigin)?;
				Config::ResponseHandler::on_response(
					origin,
					query_id,
					querier.as_ref(),
					response,
					max_weight,
					&self.context,
				);
				Ok(())
			},
			DescendOrigin(who) => self.do_descend_origin(who),
			ClearOrigin => self.do_clear_origin(),
			ExecuteWithOrigin { descendant_origin, xcm } => {
				let previous_origin = self.context.origin.clone();

				// Set new temporary origin.
				if let Some(who) = descendant_origin {
					self.do_descend_origin(who)?;
				} else {
					self.do_clear_origin()?;
				}
				// Process instructions.
				let result = self.process(xcm).map_err(|error| {
					tracing::error!(target: "xcm::execute", ?error, origin = ?self.context.origin, "ExecuteWithOrigin inner xcm failure");
					error.xcm_error
				});
				// Reset origin to previous one.
				self.context.origin = previous_origin;
				result
			},
			ReportError(response_info) => {
				// Report the given result by sending a QueryResponse XCM to a previously given
				// outcome destination if one was registered.
				self.respond(
					self.cloned_origin(),
					Response::ExecutionResult(self.error),
					response_info,
					FeeReason::Report,
				)?;
				Ok(())
			},
			DepositAsset { assets, beneficiary } => {
				let old_holding = self.holding.clone();
				let result = Config::TransactionalProcessor::process(|| {
					let deposited = self.holding.saturating_take(assets);
					Self::deposit_assets_with_retry(&deposited, &beneficiary, Some(&self.context))
				});
				if Config::TransactionalProcessor::IS_TRANSACTIONAL && result.is_err() {
					self.holding = old_holding;
				}
				result
			},
			DepositReserveAsset { assets, dest, xcm } => {
				let old_holding = self.holding.clone();
				let result = Config::TransactionalProcessor::process(|| {
					let maybe_delivery_fee_from_holding = if self.fees.is_empty() {
						self.get_delivery_fee_from_holding(&assets, &dest, &xcm)?
					} else {
						None
					};

					let mut message = Vec::with_capacity(xcm.len() + 2);
					// now take assets to deposit (after having taken delivery fees)
					let deposited = self.holding.saturating_take(assets);
					tracing::trace!(target: "xcm::DepositReserveAsset", ?deposited, "Assets except delivery fee");
					Self::do_reserve_deposit_assets(
						deposited,
						&dest,
						&mut message,
						Some(&self.context),
					)?;
					// clear origin for subsequent custom instructions
					message.push(ClearOrigin);
					// append custom instructions
					message.extend(xcm.0.into_iter());
					if let Some(delivery_fee) = maybe_delivery_fee_from_holding {
						// Put back delivery_fee in holding register to be charged by XcmSender.
						self.holding.subsume_assets(delivery_fee);
					}
					self.send(dest, Xcm(message), FeeReason::DepositReserveAsset)?;
					Ok(())
				});
				if Config::TransactionalProcessor::IS_TRANSACTIONAL && result.is_err() {
					self.holding = old_holding;
				}
				result
			},
			InitiateReserveWithdraw { assets, reserve, xcm } => {
				let old_holding = self.holding.clone();
				let result = Config::TransactionalProcessor::process(|| {
					let assets = self.holding.saturating_take(assets);
					let mut message = Vec::with_capacity(xcm.len() + 2);
					Self::do_reserve_withdraw_assets(
						assets,
						&mut self.holding,
						&reserve,
						&mut message,
					)?;
					// clear origin for subsequent custom instructions
					message.push(ClearOrigin);
					// append custom instructions
					message.extend(xcm.0.into_iter());
					self.send(reserve, Xcm(message), FeeReason::InitiateReserveWithdraw)?;
					Ok(())
				});
				if Config::TransactionalProcessor::IS_TRANSACTIONAL && result.is_err() {
					self.holding = old_holding;
				}
				result
			},
			InitiateTeleport { assets, dest, xcm } => {
				let old_holding = self.holding.clone();
				let result = Config::TransactionalProcessor::process(|| {
					let assets = self.holding.saturating_take(assets);
					let mut message = Vec::with_capacity(xcm.len() + 2);
					Self::do_teleport_assets(assets, &dest, &mut message, &self.context)?;
					// clear origin for subsequent custom instructions
					message.push(ClearOrigin);
					// append custom instructions
					message.extend(xcm.0.into_iter());
					self.send(dest.clone(), Xcm(message), FeeReason::InitiateTeleport)?;
					Ok(())
				});
				if Config::TransactionalProcessor::IS_TRANSACTIONAL && result.is_err() {
					self.holding = old_holding;
				}
				result
			},
			InitiateTransfer { destination, remote_fees, preserve_origin, assets, remote_xcm } => {
				let old_holding = self.holding.clone();
				let result = Config::TransactionalProcessor::process(|| {
					let mut message = Vec::with_capacity(assets.len() + remote_xcm.len() + 2);

					// We need to transfer the fees and buy execution on remote chain _BEFORE_
					// transferring the other assets. This is required to satisfy the
					// `MAX_ASSETS_FOR_BUY_EXECUTION` limit in the `AllowTopLevelPaidExecutionFrom`
					// barrier.
					if let Some(remote_fees) = remote_fees {
						let reanchored_fees = match remote_fees {
							AssetTransferFilter::Teleport(fees_filter) => {
								let teleport_fees = self
									.holding
									.try_take(fees_filter)
									.map_err(|_| XcmError::NotHoldingFees)?;
								Self::do_teleport_assets(
									teleport_fees,
									&destination,
									&mut message,
									&self.context,
								)?
							},
							AssetTransferFilter::ReserveDeposit(fees_filter) => {
								let reserve_deposit_fees = self
									.holding
									.try_take(fees_filter)
									.map_err(|_| XcmError::NotHoldingFees)?;
								Self::do_reserve_deposit_assets(
									reserve_deposit_fees,
									&destination,
									&mut message,
									Some(&self.context),
								)?
							},
							AssetTransferFilter::ReserveWithdraw(fees_filter) => {
								let reserve_withdraw_fees = self
									.holding
									.try_take(fees_filter)
									.map_err(|_| XcmError::NotHoldingFees)?;
								Self::do_reserve_withdraw_assets(
									reserve_withdraw_fees,
									&mut self.holding,
									&destination,
									&mut message,
								)?
							},
						};
						ensure!(reanchored_fees.len() == 1, XcmError::TooManyAssets);
						let fees =
							reanchored_fees.into_inner().pop().ok_or(XcmError::NotHoldingFees)?;
						// move these assets to the fees register for covering execution and paying
						// any subsequent fees
						message.push(PayFees { asset: fees });
					} else {
						// unpaid execution
						message
							.push(UnpaidExecution { weight_limit: Unlimited, check_origin: None });
					}

					// add any extra asset transfers
					for asset_filter in assets {
						match asset_filter {
							AssetTransferFilter::Teleport(assets) => Self::do_teleport_assets(
								self.holding.saturating_take(assets),
								&destination,
								&mut message,
								&self.context,
							)?,
							AssetTransferFilter::ReserveDeposit(assets) =>
								Self::do_reserve_deposit_assets(
									self.holding.saturating_take(assets),
									&destination,
									&mut message,
									Some(&self.context),
								)?,
							AssetTransferFilter::ReserveWithdraw(assets) =>
								Self::do_reserve_withdraw_assets(
									self.holding.saturating_take(assets),
									&mut self.holding,
									&destination,
									&mut message,
								)?,
						};
					}
					if preserve_origin {
						// preserve current origin for subsequent user-controlled instructions on
						// remote chain
						let original_origin = self
							.origin_ref()
							.cloned()
							.and_then(|origin| {
								Self::try_reanchor(origin, &destination)
									.map(|(reanchored, _)| reanchored)
									.ok()
							})
							.ok_or(XcmError::BadOrigin)?;
						message.push(AliasOrigin(original_origin));
					} else {
						// clear origin for subsequent user-controlled instructions on remote chain
						message.push(ClearOrigin);
					}
					// append custom instructions
					message.extend(remote_xcm.0.into_iter());
					// send the onward XCM
					self.send(destination, Xcm(message), FeeReason::InitiateTransfer)?;
					Ok(())
				});
				if Config::TransactionalProcessor::IS_TRANSACTIONAL && result.is_err() {
					self.holding = old_holding;
				}
				result
			},
			ReportHolding { response_info, assets } => {
				// Note that we pass `None` as `maybe_failed_bin` since no assets were ever removed
				// from Holding.
				let assets =
					Self::reanchored(self.holding.min(&assets), &response_info.destination, None);
				self.respond(
					self.cloned_origin(),
					Response::Assets(assets),
					response_info,
					FeeReason::Report,
				)?;
				Ok(())
			},
			BuyExecution { fees, weight_limit } => {
				// There is no need to buy any weight if `weight_limit` is `Unlimited` since it
				// would indicate that `AllowTopLevelPaidExecutionFrom` was unused for execution
				// and thus there is some other reason why it has been determined that this XCM
				// should be executed.
				let Some(weight) = Option::<Weight>::from(weight_limit) else { return Ok(()) };
				let old_holding = self.holding.clone();
				// Save the asset being used for execution fees, so we later know what should be
				// used for delivery fees.
				self.asset_used_in_buy_execution = Some(fees.id.clone());
				tracing::trace!(
					target: "xcm::executor::BuyExecution",
					asset_used_in_buy_execution = ?self.asset_used_in_buy_execution
				);
				// pay for `weight` using up to `fees` of the holding register.
				let max_fee =
					self.holding.try_take(fees.clone().into()).map_err(|e| {
						tracing::error!(target: "xcm::process_instruction::buy_execution", ?e, ?fees,
							"Failed to take fees from holding");
						XcmError::NotHoldingFees
					})?;
				let result = Config::TransactionalProcessor::process(|| {
					let unspent = self.trader.buy_weight(weight, max_fee, &self.context)?;
					self.holding.subsume_assets(unspent);
					Ok(())
				});
				if result.is_err() {
					self.holding = old_holding;
				}
				result
			},
			PayFees { asset } => {
<<<<<<< HEAD
				// Record old holding in case we need to rollback.
				let old_holding = self.holding.clone();
				// The max we're willing to pay for fees is decided by the `asset` operand.
=======
				// Message was not weighed, there is nothing to pay.
				if self.message_weight == Weight::zero() {
					tracing::warn!(
						target: "xcm::executor::PayFees",
						"Message was not weighed or weight was 0. Nothing will be charged.",
					);
					return Ok(());
				}
				// Record old holding in case we need to rollback.
				let old_holding = self.holding.clone();
				// The max we're willing to pay for fees is decided by the `asset` operand.
				tracing::trace!(
					target: "xcm::executor::PayFees",
					asset_for_fees = ?asset,
					message_weight = ?self.message_weight,
				);
>>>>>>> 0e09ad44
				let max_fee =
					self.holding.try_take(asset.into()).map_err(|_| XcmError::NotHoldingFees)?;
				// Pay for execution fees.
				let result = Config::TransactionalProcessor::process(|| {
					let unspent =
						self.trader.buy_weight(self.message_weight, max_fee, &self.context)?;
					// Move unspent to the `fees` register.
					self.fees.subsume_assets(unspent);
					Ok(())
				});
				if Config::TransactionalProcessor::IS_TRANSACTIONAL && result.is_err() {
					// Rollback.
					self.holding = old_holding;
				}
				result
			},
			RefundSurplus => self.refund_surplus(),
			SetErrorHandler(mut handler) => {
				let handler_weight = Config::Weigher::weight(&mut handler)
					.map_err(|()| XcmError::WeightNotComputable)?;
				self.total_surplus.saturating_accrue(self.error_handler_weight);
				self.error_handler = handler;
				self.error_handler_weight = handler_weight;
				Ok(())
			},
			SetAppendix(mut appendix) => {
				let appendix_weight = Config::Weigher::weight(&mut appendix)
					.map_err(|()| XcmError::WeightNotComputable)?;
				self.total_surplus.saturating_accrue(self.appendix_weight);
				self.appendix = appendix;
				self.appendix_weight = appendix_weight;
				Ok(())
			},
			ClearError => {
				self.error = None;
				Ok(())
			},
			SetAssetClaimer { location } => {
				self.asset_claimer = Some(location);
				Ok(())
			},
			ClaimAsset { assets, ticket } => {
				let origin = self.origin_ref().ok_or(XcmError::BadOrigin)?;
				self.ensure_can_subsume_assets(assets.len())?;
				let ok = Config::AssetClaims::claim_assets(origin, &ticket, &assets, &self.context);
				ensure!(ok, XcmError::UnknownClaim);
				self.holding.subsume_assets(assets.into());
				Ok(())
			},
			Trap(code) => Err(XcmError::Trap(code)),
			SubscribeVersion { query_id, max_response_weight } => {
				let origin = self.origin_ref().ok_or(XcmError::BadOrigin)?;
				// We don't allow derivative origins to subscribe since it would otherwise pose a
				// DoS risk.
				ensure!(&self.original_origin == origin, XcmError::BadOrigin);
				Config::SubscriptionService::start(
					origin,
					query_id,
					max_response_weight,
					&self.context,
				)
			},
			UnsubscribeVersion => {
				let origin = self.origin_ref().ok_or(XcmError::BadOrigin)?;
				ensure!(&self.original_origin == origin, XcmError::BadOrigin);
				Config::SubscriptionService::stop(origin, &self.context)
			},
			BurnAsset(assets) => {
				self.holding.saturating_take(assets.into());
				Ok(())
			},
			ExpectAsset(assets) =>
				self.holding.ensure_contains(&assets).map_err(|e| {
					tracing::error!(target: "xcm::process_instruction::expect_asset", ?e, ?assets, "assets not contained in holding");
					XcmError::ExpectationFalse
				}),
			ExpectOrigin(origin) => {
				ensure!(self.context.origin == origin, XcmError::ExpectationFalse);
				Ok(())
			},
			ExpectError(error) => {
				ensure!(self.error == error, XcmError::ExpectationFalse);
				Ok(())
			},
			ExpectTransactStatus(transact_status) => {
				ensure!(self.transact_status == transact_status, XcmError::ExpectationFalse);
				Ok(())
			},
			QueryPallet { module_name, response_info } => {
				let pallets = Config::PalletInstancesInfo::infos()
					.into_iter()
					.filter(|x| x.module_name.as_bytes() == &module_name[..])
					.map(|x| {
						PalletInfo::new(
							x.index as u32,
							x.name.as_bytes().into(),
							x.module_name.as_bytes().into(),
							x.crate_version.major as u32,
							x.crate_version.minor as u32,
							x.crate_version.patch as u32,
						)
					})
					.collect::<Result<Vec<_>, XcmError>>()?;
				let QueryResponseInfo { destination, query_id, max_weight } = response_info;
				let response =
					Response::PalletsInfo(pallets.try_into().map_err(|_| XcmError::Overflow)?);
				let querier = Self::to_querier(self.cloned_origin(), &destination)?;
				let instruction = QueryResponse { query_id, response, max_weight, querier };
				let message = Xcm(vec![instruction]);
				self.send(destination, message, FeeReason::QueryPallet)?;
				Ok(())
			},
			ExpectPallet { index, name, module_name, crate_major, min_crate_minor } => {
				let pallet = Config::PalletInstancesInfo::infos()
					.into_iter()
					.find(|x| x.index == index as usize)
					.ok_or(XcmError::PalletNotFound)?;
				ensure!(pallet.name.as_bytes() == &name[..], XcmError::NameMismatch);
				ensure!(pallet.module_name.as_bytes() == &module_name[..], XcmError::NameMismatch);
				let major = pallet.crate_version.major as u32;
				ensure!(major == crate_major, XcmError::VersionIncompatible);
				let minor = pallet.crate_version.minor as u32;
				ensure!(minor >= min_crate_minor, XcmError::VersionIncompatible);
				Ok(())
			},
			ReportTransactStatus(response_info) => {
				self.respond(
					self.cloned_origin(),
					Response::DispatchResult(self.transact_status.clone()),
					response_info,
					FeeReason::Report,
				)?;
				Ok(())
			},
			ClearTransactStatus => {
				self.transact_status = Default::default();
				Ok(())
			},
			UniversalOrigin(new_global) => {
				let universal_location = Config::UniversalLocation::get();
				ensure!(universal_location.first() != Some(&new_global), XcmError::InvalidLocation);
				let origin = self.cloned_origin().ok_or(XcmError::BadOrigin)?;
				let origin_xform = (origin, new_global);
				let ok = Config::UniversalAliases::contains(&origin_xform);
				ensure!(ok, XcmError::InvalidLocation);
				let (_, new_global) = origin_xform;
				let new_origin = Junctions::from([new_global]).relative_to(&universal_location);
				self.context.origin = Some(new_origin);
				Ok(())
			},
			ExportMessage { network, destination, xcm } => {
				// The actual message sent to the bridge for forwarding is prepended with
				// `UniversalOrigin` and `DescendOrigin` in order to ensure that the message is
				// executed with this Origin.
				//
				// Prepend the desired message with instructions which effectively rewrite the
				// origin.
				//
				// This only works because the remote chain empowers the bridge
				// to speak for the local network.
				let origin = self.context.origin.as_ref().ok_or(XcmError::BadOrigin)?.clone();
				let universal_source = Config::UniversalLocation::get()
					.within_global(origin)
					.map_err(|()| XcmError::Unanchored)?;
				let hash = (self.origin_ref(), &destination).using_encoded(blake2_128);
				let channel = u32::decode(&mut hash.as_ref()).unwrap_or(0);
				// Hash identifies the lane on the exporter which we use. We use the pairwise
				// combination of the origin and destination to ensure origin/destination pairs
				// will generally have their own lanes.
				let (ticket, fee) = validate_export::<Config::MessageExporter>(
					network,
					channel,
					universal_source,
					destination.clone(),
					xcm,
				)?;
				let old_holding = self.holding.clone();
				let result = Config::TransactionalProcessor::process(|| {
					self.take_fee(fee, FeeReason::Export { network, destination })?;
					let _ = Config::MessageExporter::deliver(ticket).defensive_proof(
						"`deliver` called immediately after `validate_export`; \
						`take_fee` does not affect the validity of the ticket; qed",
					);
					Ok(())
				});
				if Config::TransactionalProcessor::IS_TRANSACTIONAL && result.is_err() {
					self.holding = old_holding;
				}
				result
			},
			LockAsset { asset, unlocker } => {
				let old_holding = self.holding.clone();
				let result = Config::TransactionalProcessor::process(|| {
					let origin = self.cloned_origin().ok_or(XcmError::BadOrigin)?;
					let (remote_asset, context) = Self::try_reanchor(asset.clone(), &unlocker)?;
					let lock_ticket =
						Config::AssetLocker::prepare_lock(unlocker.clone(), asset, origin.clone())?;
					let owner = origin.reanchored(&unlocker, &context).map_err(|e| {
						tracing::error!(target: "xcm::xcm_executor::process_instruction", ?e, ?unlocker, ?context, "Failed to re-anchor origin");
						XcmError::ReanchorFailed
					})?;
					let msg = Xcm::<()>(vec![NoteUnlockable { asset: remote_asset, owner }]);
					let (ticket, price) = validate_send::<Config::XcmSender>(unlocker, msg)?;
					self.take_fee(price, FeeReason::LockAsset)?;
					lock_ticket.enact()?;
					Config::XcmSender::deliver(ticket)?;
					Ok(())
				});
				if Config::TransactionalProcessor::IS_TRANSACTIONAL && result.is_err() {
					self.holding = old_holding;
				}
				result
			},
			UnlockAsset { asset, target } => {
				let origin = self.cloned_origin().ok_or(XcmError::BadOrigin)?;
				Config::AssetLocker::prepare_unlock(origin, asset, target)?.enact()?;
				Ok(())
			},
			NoteUnlockable { asset, owner } => {
				let origin = self.cloned_origin().ok_or(XcmError::BadOrigin)?;
				Config::AssetLocker::note_unlockable(origin, asset, owner)?;
				Ok(())
			},
			RequestUnlock { asset, locker } => {
				let origin = self.cloned_origin().ok_or(XcmError::BadOrigin)?;
				let remote_asset = Self::try_reanchor(asset.clone(), &locker)?.0;
				let remote_target = Self::try_reanchor(origin.clone(), &locker)?.0;
				let reduce_ticket = Config::AssetLocker::prepare_reduce_unlockable(
					locker.clone(),
					asset,
					origin.clone(),
				)?;
				let msg =
					Xcm::<()>(vec![UnlockAsset { asset: remote_asset, target: remote_target }]);
				let (ticket, price) = validate_send::<Config::XcmSender>(locker, msg)?;
				let old_holding = self.holding.clone();
				let result = Config::TransactionalProcessor::process(|| {
					self.take_fee(price, FeeReason::RequestUnlock)?;
					reduce_ticket.enact()?;
					Config::XcmSender::deliver(ticket)?;
					Ok(())
				});
				if Config::TransactionalProcessor::IS_TRANSACTIONAL && result.is_err() {
					self.holding = old_holding;
				}
				result
			},
			ExchangeAsset { give, want, maximal } => {
				let old_holding = self.holding.clone();
				let give = self.holding.saturating_take(give);
				let result = Config::TransactionalProcessor::process(|| {
					self.ensure_can_subsume_assets(want.len())?;
					let exchange_result = Config::AssetExchanger::exchange_asset(
						self.origin_ref(),
						give,
						&want,
						maximal,
					);
					if let Ok(received) = exchange_result {
						self.holding.subsume_assets(received.into());
						Ok(())
					} else {
						Err(XcmError::NoDeal)
					}
				});
				if result.is_err() {
					self.holding = old_holding;
				}
				result
			},
			SetFeesMode { jit_withdraw } => {
				self.fees_mode = FeesMode { jit_withdraw };
				Ok(())
			},
			SetTopic(topic) => {
				self.context.topic = Some(topic);
				Ok(())
			},
			ClearTopic => {
				self.context.topic = None;
				Ok(())
			},
			AliasOrigin(target) => {
				let origin = self.origin_ref().ok_or(XcmError::BadOrigin)?;
				if Config::Aliasers::contains(origin, &target) {
					self.context.origin = Some(target);
					Ok(())
				} else {
					Err(XcmError::NoPermission)
				}
			},
			UnpaidExecution { check_origin, .. } => {
				ensure!(
					check_origin.is_none() || self.context.origin == check_origin,
					XcmError::BadOrigin
				);
				Ok(())
			},
			HrmpNewChannelOpenRequest { sender, max_message_size, max_capacity } =>
				Config::TransactionalProcessor::process(|| {
					Config::HrmpNewChannelOpenRequestHandler::handle(
						sender,
						max_message_size,
						max_capacity,
					)
				}),
			HrmpChannelAccepted { recipient } => Config::TransactionalProcessor::process(|| {
				Config::HrmpChannelAcceptedHandler::handle(recipient)
			}),
			HrmpChannelClosing { initiator, sender, recipient } =>
				Config::TransactionalProcessor::process(|| {
					Config::HrmpChannelClosingHandler::handle(initiator, sender, recipient)
				}),
		}
	}

	fn do_descend_origin(&mut self, who: InteriorLocation) -> XcmResult {
		self
			.context
			.origin
			.as_mut()
			.ok_or(XcmError::BadOrigin)?
			.append_with(who)
			.map_err(|e| {
				tracing::error!(target: "xcm::do_descend_origin", ?e, "Failed to append junctions");
				XcmError::LocationFull
			})
	}

	fn do_clear_origin(&mut self) -> XcmResult {
		self.context.origin = None;
		Ok(())
	}

	/// Deposit `to_deposit` assets to `beneficiary`, without giving up on the first (transient)
	/// error, and retrying once just in case one of the subsequently deposited assets satisfy some
	/// requirement.
	///
	/// Most common transient error is: `beneficiary` account does not yet exist and the first
	/// asset(s) in the (sorted) list does not satisfy ED, but a subsequent one in the list does.
	///
	/// This function can write into storage and also return an error at the same time, it should
	/// always be called within a transactional context.
	fn deposit_assets_with_retry(
		to_deposit: &AssetsInHolding,
		beneficiary: &Location,
		context: Option<&XcmContext>,
	) -> Result<(), XcmError> {
		let mut failed_deposits = Vec::with_capacity(to_deposit.len());

		let mut deposit_result = Ok(());
		for asset in to_deposit.assets_iter() {
			deposit_result = Config::AssetTransactor::deposit_asset(&asset, &beneficiary, context);
			// if deposit failed for asset, mark it for retry after depositing the others.
			if deposit_result.is_err() {
				failed_deposits.push(asset);
			}
		}
		if failed_deposits.len() == to_deposit.len() {
			tracing::debug!(
				target: "xcm::execute",
				?deposit_result,
				"Deposit for each asset failed, returning the last error as there is no point in retrying any of them",
			);
			return deposit_result;
		}
		tracing::trace!(target: "xcm::execute", ?failed_deposits, "Deposits to retry");

		// retry previously failed deposits, this time short-circuiting on any error.
		for asset in failed_deposits {
			Config::AssetTransactor::deposit_asset(&asset, &beneficiary, context)?;
		}
		Ok(())
	}

	/// Gets the necessary delivery fee to send a reserve transfer message to `destination` from
	/// holding.
	///
	/// Will be removed once the transition from `BuyExecution` to `PayFees` is complete.
	fn get_delivery_fee_from_holding(
		&mut self,
		assets: &AssetFilter,
		destination: &Location,
		xcm: &Xcm<()>,
	) -> Result<Option<AssetsInHolding>, XcmError> {
		// we need to do this take/put cycle to solve wildcards and get exact assets to
		// be weighed
		let to_weigh = self.holding.saturating_take(assets.clone());
		self.holding.subsume_assets(to_weigh.clone());
		let to_weigh_reanchored = Self::reanchored(to_weigh, &destination, None);
		let mut message_to_weigh = vec![ReserveAssetDeposited(to_weigh_reanchored), ClearOrigin];
		message_to_weigh.extend(xcm.0.clone().into_iter());
		let (_, fee) =
			validate_send::<Config::XcmSender>(destination.clone(), Xcm(message_to_weigh))?;
		let maybe_delivery_fee = fee.get(0).map(|asset_needed_for_fees| {
			tracing::trace!(
<<<<<<< HEAD
				target: "xcm::DepositReserveAsset",
=======
				target: "xcm::fees::DepositReserveAsset",
>>>>>>> 0e09ad44
				"Asset provided to pay for fees {:?}, asset required for delivery fees: {:?}",
				self.asset_used_in_buy_execution, asset_needed_for_fees,
			);
			let asset_to_pay_for_fees =
				self.calculate_asset_for_delivery_fees(asset_needed_for_fees.clone());
			// set aside fee to be charged by XcmSender
			let delivery_fee = self.holding.saturating_take(asset_to_pay_for_fees.into());
<<<<<<< HEAD
			tracing::trace!(target: "xcm::DepositReserveAsset", ?delivery_fee);
=======
			tracing::trace!(target: "xcm::fees::DepositReserveAsset", ?delivery_fee);
>>>>>>> 0e09ad44
			delivery_fee
		});
		Ok(maybe_delivery_fee)
	}
}<|MERGE_RESOLUTION|>--- conflicted
+++ resolved
@@ -92,12 +92,8 @@
 	asset_used_in_buy_execution: Option<AssetId>,
 	/// Stores the current message's weight.
 	message_weight: Weight,
-<<<<<<< HEAD
-=======
 	asset_claimer: Option<Location>,
->>>>>>> 0e09ad44
 	_config: PhantomData<Config>,
-	asset_claimer: Option<Location>,
 }
 
 #[cfg(any(test, feature = "runtime-benchmarks"))]
@@ -201,12 +197,9 @@
 	pub fn asset_claimer(&self) -> Option<Location> {
 		self.asset_claimer.clone()
 	}
-<<<<<<< HEAD
-=======
 	pub fn set_message_weight(&mut self, weight: Weight) {
 		self.message_weight = weight;
 	}
->>>>>>> 0e09ad44
 }
 
 pub struct WeighedMessage<Call>(Weight, Xcm<Call>);
@@ -352,12 +345,8 @@
 			fees: AssetsInHolding::new(),
 			asset_used_in_buy_execution: None,
 			message_weight: Weight::zero(),
-<<<<<<< HEAD
-=======
 			asset_claimer: None,
->>>>>>> 0e09ad44
 			_config: PhantomData,
-			asset_claimer: None,
 		}
 	}
 
@@ -1318,11 +1307,6 @@
 				result
 			},
 			PayFees { asset } => {
-<<<<<<< HEAD
-				// Record old holding in case we need to rollback.
-				let old_holding = self.holding.clone();
-				// The max we're willing to pay for fees is decided by the `asset` operand.
-=======
 				// Message was not weighed, there is nothing to pay.
 				if self.message_weight == Weight::zero() {
 					tracing::warn!(
@@ -1339,7 +1323,6 @@
 					asset_for_fees = ?asset,
 					message_weight = ?self.message_weight,
 				);
->>>>>>> 0e09ad44
 				let max_fee =
 					self.holding.try_take(asset.into()).map_err(|_| XcmError::NotHoldingFees)?;
 				// Pay for execution fees.
@@ -1736,11 +1719,7 @@
 			validate_send::<Config::XcmSender>(destination.clone(), Xcm(message_to_weigh))?;
 		let maybe_delivery_fee = fee.get(0).map(|asset_needed_for_fees| {
 			tracing::trace!(
-<<<<<<< HEAD
-				target: "xcm::DepositReserveAsset",
-=======
 				target: "xcm::fees::DepositReserveAsset",
->>>>>>> 0e09ad44
 				"Asset provided to pay for fees {:?}, asset required for delivery fees: {:?}",
 				self.asset_used_in_buy_execution, asset_needed_for_fees,
 			);
@@ -1748,11 +1727,7 @@
 				self.calculate_asset_for_delivery_fees(asset_needed_for_fees.clone());
 			// set aside fee to be charged by XcmSender
 			let delivery_fee = self.holding.saturating_take(asset_to_pay_for_fees.into());
-<<<<<<< HEAD
-			tracing::trace!(target: "xcm::DepositReserveAsset", ?delivery_fee);
-=======
 			tracing::trace!(target: "xcm::fees::DepositReserveAsset", ?delivery_fee);
->>>>>>> 0e09ad44
 			delivery_fee
 		});
 		Ok(maybe_delivery_fee)
