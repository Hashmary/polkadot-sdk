// Copyright (C) Parity Technologies (UK) Ltd.
// This file is part of Polkadot.

// Polkadot is free software: you can redistribute it and/or modify
// it under the terms of the GNU General Public License as published by
// the Free Software Foundation, either version 3 of the License, or
// (at your option) any later version.

// Polkadot is distributed in the hope that it will be useful,
// but WITHOUT ANY WARRANTY; without even the implied warranty of
// MERCHANTABILITY or FITNESS FOR A PARTICULAR PURPOSE.  See the
// GNU General Public License for more details.

// You should have received a copy of the GNU General Public License
// along with Polkadot.  If not, see <http://www.gnu.org/licenses/>.

//! Mock runtime for tests.
//! Implements both runtime APIs for fee estimation and getting the messages for transfers.

use codec::Encode;
use core::{cell::RefCell, marker::PhantomData};
use frame_support::{
	construct_runtime, derive_impl, parameter_types, sp_runtime,
	sp_runtime::{
		traits::{Dispatchable, Get, IdentityLookup, MaybeEquivalence, TryConvert},
		BuildStorage, SaturatedConversion,
	},
	traits::{
		AsEnsureOriginWithArg, ConstU128, ConstU32, Contains, ContainsPair, Everything, Nothing,
		OriginTrait,
	},
	weights::WeightToFee as WeightToFeeT,
};
use frame_system::{EnsureRoot, RawOrigin as SystemRawOrigin};
use pallet_xcm::TestWeightInfo;
use xcm::{latest::WESTEND_GENESIS_HASH, prelude::*, Version as XcmVersion};
use xcm_builder::{
	AllowTopLevelPaidExecutionFrom, ConvertedConcreteId, EnsureXcmOrigin, FixedRateOfFungible,
	FixedWeightBounds, FungibleAdapter, FungiblesAdapter, IsConcrete, MintLocation, NoChecking,
	TakeWeightCredit,
};
use xcm_executor::{
	traits::{ConvertLocation, JustTry},
	XcmExecutor,
};

use xcm_runtime_apis::{
	conversions::{Error as LocationToAccountApiError, LocationToAccountApi},
	dry_run::{CallDryRunEffects, DryRunApi, Error as XcmDryRunApiError, XcmDryRunEffects},
	fees::{Error as XcmPaymentApiError, XcmPaymentApi},
	trusted_query::{Error as TrustedQueryApiError, TrustedQueryApi},
};

construct_runtime! {
	pub enum TestRuntime {
		System: frame_system,
		Balances: pallet_balances,
		AssetsPallet: pallet_assets,
		XcmPallet: pallet_xcm,
	}
}

pub type TxExtension = (frame_system::CheckWeight<TestRuntime>,);

// we only use the hash type from this, so using the mock should be fine.
pub(crate) type Extrinsic = sp_runtime::generic::UncheckedExtrinsic<
	u64,
	RuntimeCall,
	sp_runtime::testing::UintAuthorityId,
	TxExtension,
>;
type Block = sp_runtime::testing::Block<Extrinsic>;
type Balance = u128;
type AssetIdForAssetsPallet = u32;
type AccountId = u64;

#[derive_impl(frame_system::config_preludes::TestDefaultConfig)]
impl frame_system::Config for TestRuntime {
	type Block = Block;
	type AccountId = AccountId;
	type AccountData = pallet_balances::AccountData<Balance>;
	type Lookup = IdentityLookup<AccountId>;
}

#[derive_impl(pallet_balances::config_preludes::TestDefaultConfig)]
impl pallet_balances::Config for TestRuntime {
	type AccountStore = System;
	type Balance = Balance;
	type ExistentialDeposit = ExistentialDeposit;
}

#[derive_impl(pallet_assets::config_preludes::TestDefaultConfig)]
impl pallet_assets::Config for TestRuntime {
	type AssetId = AssetIdForAssetsPallet;
	type Balance = Balance;
	type Currency = Balances;
	type CreateOrigin = AsEnsureOriginWithArg<frame_system::EnsureSigned<AccountId>>;
	type ForceOrigin = frame_system::EnsureRoot<AccountId>;
	type Freezer = ();
	type AssetDeposit = ConstU128<1>;
	type AssetAccountDeposit = ConstU128<10>;
	type MetadataDepositBase = ConstU128<1>;
	type MetadataDepositPerByte = ConstU128<1>;
	type ApprovalDeposit = ConstU128<1>;
	#[cfg(feature = "runtime-benchmarks")]
	type BenchmarkHelper = ();
}

thread_local! {
	pub static SENT_XCM: RefCell<Vec<(Location, Xcm<()>)>> = const { RefCell::new(Vec::new()) };
}

pub(crate) fn sent_xcm() -> Vec<(Location, Xcm<()>)> {
	SENT_XCM.with(|q| (*q.borrow()).clone())
}

pub struct TestXcmSender;
impl SendXcm for TestXcmSender {
	type Ticket = (Location, Xcm<()>);
	fn validate(
		dest: &mut Option<Location>,
		msg: &mut Option<Xcm<()>>,
	) -> SendResult<Self::Ticket> {
		let ticket = (dest.take().unwrap(), msg.take().unwrap());
		let fees: Assets = (HereLocation::get(), DeliveryFees::get()).into();
		Ok((ticket, fees))
	}
	fn deliver(ticket: Self::Ticket) -> Result<XcmHash, SendError> {
		let hash = fake_message_hash(&ticket.1);
		SENT_XCM.with(|q| q.borrow_mut().push(ticket));
		Ok(hash)
	}
}

pub(crate) fn fake_message_hash<Call>(message: &Xcm<Call>) -> XcmHash {
	message.using_encoded(sp_io::hashing::blake2_256)
}

pub type XcmRouter = TestXcmSender;

parameter_types! {
	pub const DeliveryFees: u128 = 20; // Random value.
	pub const ExistentialDeposit: u128 = 1; // Random value.
	pub const BaseXcmWeight: Weight = Weight::from_parts(100, 10); // Random value.
	pub const MaxInstructions: u32 = 100;
	pub const NativeTokenPerSecondPerByte: (AssetId, u128, u128) = (AssetId(HereLocation::get()), 1, 1);
<<<<<<< HEAD
	pub UniversalLocation: InteriorLocation = [GlobalConsensus(NetworkId::ByGenesis(WESTEND_GENESIS_HASH)), Parachain(2000)].into();
	pub static AdvertisedXcmVersion: XcmVersion = 4;
=======
	pub UniversalLocation: InteriorLocation = [GlobalConsensus(NetworkId::ByGenesis([0; 32])), Parachain(2000)].into();
>>>>>>> 0e09ad44
	pub const HereLocation: Location = Location::here();
	pub const RelayLocation: Location = Location::parent();
	pub const MaxAssetsIntoHolding: u32 = 64;
	pub CheckAccount: AccountId = XcmPallet::check_account();
	pub LocalCheckAccount: (AccountId, MintLocation) = (CheckAccount::get(), MintLocation::Local);
	pub const AnyNetwork: Option<NetworkId> = None;
}

/// Simple `WeightToFee` implementation that adds the ref_time by the proof_size.
pub struct WeightToFee;
impl WeightToFeeT for WeightToFee {
	type Balance = Balance;
	fn weight_to_fee(weight: &Weight) -> Self::Balance {
		Self::Balance::saturated_from(weight.ref_time())
			.saturating_add(Self::Balance::saturated_from(weight.proof_size()))
	}
}

type Weigher = FixedWeightBounds<BaseXcmWeight, RuntimeCall, MaxInstructions>;

/// Matches the pair (NativeToken, AssetHub).
/// This is used in the `IsTeleporter` configuration item, meaning we accept our native token
/// coming from AssetHub as a teleport.
pub struct NativeTokenToAssetHub;
impl ContainsPair<Asset, Location> for NativeTokenToAssetHub {
	fn contains(asset: &Asset, origin: &Location) -> bool {
		matches!(asset.id.0.unpack(), (0, [])) && matches!(origin.unpack(), (1, [Parachain(1000)]))
	}
}

/// Matches the pair (RelayToken, AssetHub).
/// This is used in the `IsReserve` configuration item, meaning we accept the relay token
/// coming from AssetHub as a reserve asset transfer.
pub struct RelayTokenToAssetHub;
impl ContainsPair<Asset, Location> for RelayTokenToAssetHub {
	fn contains(asset: &Asset, origin: &Location) -> bool {
		matches!(asset.id.0.unpack(), (1, [])) && matches!(origin.unpack(), (1, [Parachain(1000)]))
	}
}

/// Converts locations that are only the `AccountIndex64` junction into local u64 accounts.
pub struct AccountIndex64Aliases<Network, AccountId>(PhantomData<(Network, AccountId)>);
impl<Network: Get<Option<NetworkId>>, AccountId: From<u64>> ConvertLocation<AccountId>
	for AccountIndex64Aliases<Network, AccountId>
{
	fn convert_location(location: &Location) -> Option<AccountId> {
		let index = match location.unpack() {
			(0, [AccountIndex64 { index, network: None }]) => index,
			(0, [AccountIndex64 { index, network }]) if *network == Network::get() => index,
			_ => return None,
		};
		Some((*index).into())
	}
}

/// Custom location converter to turn sibling chains into u64 accounts.
pub struct SiblingChainToIndex64;
impl ConvertLocation<AccountId> for SiblingChainToIndex64 {
	fn convert_location(location: &Location) -> Option<AccountId> {
		let index = match location.unpack() {
			(1, [Parachain(id)]) => id,
			_ => return None,
		};
		Some((*index).into())
	}
}

/// We alias local account locations to actual local accounts.
/// We also allow sovereign accounts for other sibling chains.
pub type LocationToAccountId = (AccountIndex64Aliases<AnyNetwork, u64>, SiblingChainToIndex64);

pub type NativeTokenTransactor = FungibleAdapter<
	// We use pallet-balances for handling this fungible asset.
	Balances,
	// The fungible asset handled by this transactor is the native token of the chain.
	IsConcrete<HereLocation>,
	// How we convert locations to accounts.
	LocationToAccountId,
	// We need to specify the AccountId type.
	AccountId,
	// We mint the native tokens locally, so we track how many we've sent away via teleports.
	LocalCheckAccount,
>;

pub struct LocationToAssetIdForAssetsPallet;
impl MaybeEquivalence<Location, AssetIdForAssetsPallet> for LocationToAssetIdForAssetsPallet {
	fn convert(location: &Location) -> Option<AssetIdForAssetsPallet> {
		match location.unpack() {
			(1, []) => Some(1 as AssetIdForAssetsPallet),
			_ => None,
		}
	}

	fn convert_back(id: &AssetIdForAssetsPallet) -> Option<Location> {
		match id {
			1 => Some(Location::new(1, [])),
			_ => None,
		}
	}
}

/// AssetTransactor for handling the relay chain token.
pub type RelayTokenTransactor = FungiblesAdapter<
	// We use pallet-assets for handling the relay token.
	AssetsPallet,
	// Matches the relay token.
	ConvertedConcreteId<AssetIdForAssetsPallet, Balance, LocationToAssetIdForAssetsPallet, JustTry>,
	// How we convert locations to accounts.
	LocationToAccountId,
	// We need to specify the AccountId type.
	AccountId,
	// We don't track teleports.
	NoChecking,
	(),
>;

pub type AssetTransactors = (NativeTokenTransactor, RelayTokenTransactor);

pub struct HereAndInnerLocations;
impl Contains<Location> for HereAndInnerLocations {
	fn contains(location: &Location) -> bool {
		matches!(location.unpack(), (0, []) | (0, _))
	}
}

pub type Barrier = (
	TakeWeightCredit, // We need this for pallet-xcm's extrinsics to work.
	AllowTopLevelPaidExecutionFrom<HereAndInnerLocations>, /* TODO: Technically, we should allow
	                   * messages from "AssetHub". */
);

pub type Trader = FixedRateOfFungible<NativeTokenPerSecondPerByte, ()>;

pub struct XcmConfig;
impl xcm_executor::Config for XcmConfig {
	type RuntimeCall = RuntimeCall;
	type XcmSender = XcmRouter;
	type AssetTransactor = AssetTransactors;
	type OriginConverter = ();
	type IsReserve = RelayTokenToAssetHub;
	type IsTeleporter = NativeTokenToAssetHub;
	type UniversalLocation = UniversalLocation;
	type Barrier = Barrier;
	type Weigher = Weigher;
	type Trader = Trader;
	type ResponseHandler = ();
	type AssetTrap = ();
	type AssetLocker = ();
	type AssetExchanger = ();
	type AssetClaims = ();
	type SubscriptionService = ();
	type PalletInstancesInfo = AllPalletsWithSystem;
	type MaxAssetsIntoHolding = MaxAssetsIntoHolding;
	type FeeManager = ();
	type MessageExporter = ();
	type UniversalAliases = ();
	type CallDispatcher = RuntimeCall;
	type SafeCallFilter = Nothing;
	type Aliasers = Nothing;
	type TransactionalProcessor = ();
	type HrmpNewChannelOpenRequestHandler = ();
	type HrmpChannelAcceptedHandler = ();
	type HrmpChannelClosingHandler = ();
	type XcmRecorder = XcmPallet;
}

/// Converts a signed origin of a u64 account into a location with only the `AccountIndex64`
/// junction.
pub struct SignedToAccountIndex64<RuntimeOrigin, AccountId>(
	PhantomData<(RuntimeOrigin, AccountId)>,
);
impl<RuntimeOrigin: OriginTrait + Clone, AccountId: Into<u64>> TryConvert<RuntimeOrigin, Location>
	for SignedToAccountIndex64<RuntimeOrigin, AccountId>
where
	RuntimeOrigin::PalletsOrigin: From<SystemRawOrigin<AccountId>>
		+ TryInto<SystemRawOrigin<AccountId>, Error = RuntimeOrigin::PalletsOrigin>,
{
	fn try_convert(origin: RuntimeOrigin) -> Result<Location, RuntimeOrigin> {
		origin.try_with_caller(|caller| match caller.try_into() {
			Ok(SystemRawOrigin::Signed(who)) =>
				Ok(Junction::AccountIndex64 { network: None, index: who.into() }.into()),
			Ok(other) => Err(other.into()),
			Err(other) => Err(other),
		})
	}
}

pub type LocalOriginToLocation = SignedToAccountIndex64<RuntimeOrigin, AccountId>;

impl pallet_xcm::Config for TestRuntime {
	type RuntimeEvent = RuntimeEvent;
	type SendXcmOrigin = EnsureXcmOrigin<RuntimeOrigin, ()>;
	type XcmRouter = XcmRouter;
	type ExecuteXcmOrigin = EnsureXcmOrigin<RuntimeOrigin, LocalOriginToLocation>;
	type XcmExecuteFilter = Nothing;
	type XcmExecutor = XcmExecutor<XcmConfig>;
	type XcmTeleportFilter = Everything; // Put everything instead of something more restricted.
	type XcmReserveTransferFilter = Everything; // Same.
	type Weigher = Weigher;
	type UniversalLocation = UniversalLocation;
	type RuntimeOrigin = RuntimeOrigin;
	type RuntimeCall = RuntimeCall;
	const VERSION_DISCOVERY_QUEUE_SIZE: u32 = 100;
	type AdvertisedXcmVersion = pallet_xcm::CurrentXcmVersion;
	type AdminOrigin = EnsureRoot<AccountId>;
	type TrustedLockers = ();
	type SovereignAccountOf = ();
	type Currency = Balances;
	type CurrencyMatcher = IsConcrete<HereLocation>;
	type MaxLockers = ConstU32<0>;
	type MaxRemoteLockConsumers = ConstU32<0>;
	type RemoteLockConsumerIdentifier = ();
	type WeightInfo = TestWeightInfo;
}

#[allow(dead_code)]
pub fn new_test_ext_with_balances(balances: Vec<(AccountId, Balance)>) -> sp_io::TestExternalities {
	let mut t = frame_system::GenesisConfig::<TestRuntime>::default().build_storage().unwrap();

	pallet_balances::GenesisConfig::<TestRuntime> { balances }
		.assimilate_storage(&mut t)
		.unwrap();

	let mut ext = sp_io::TestExternalities::new(t);
	ext.execute_with(|| System::set_block_number(1));
	ext
}

#[allow(dead_code)]
pub fn new_test_ext_with_balances_and_assets(
	balances: Vec<(AccountId, Balance)>,
	assets: Vec<(AssetIdForAssetsPallet, AccountId, Balance)>,
) -> sp_io::TestExternalities {
	let mut t = frame_system::GenesisConfig::<TestRuntime>::default().build_storage().unwrap();

	pallet_balances::GenesisConfig::<TestRuntime> { balances }
		.assimilate_storage(&mut t)
		.unwrap();

	pallet_assets::GenesisConfig::<TestRuntime> {
		assets: vec![
			// id, owner, is_sufficient, min_balance.
			// We don't actually need this to be sufficient, since we use the native assets in
			// tests for the existential deposit.
			(1, 0, true, 1),
		],
		metadata: vec![
			// id, name, symbol, decimals.
			(1, "Relay Token".into(), "RLY".into(), 12),
		],
		accounts: assets,
		next_asset_id: None,
	}
	.assimilate_storage(&mut t)
	.unwrap();

	let mut ext = sp_io::TestExternalities::new(t);
	ext.execute_with(|| System::set_block_number(1));
	ext
}

#[derive(Clone)]
pub(crate) struct TestClient;

pub(crate) struct RuntimeApi {
	_inner: TestClient,
}

impl sp_api::ProvideRuntimeApi<Block> for TestClient {
	type Api = RuntimeApi;
	fn runtime_api(&self) -> sp_api::ApiRef<Self::Api> {
		RuntimeApi { _inner: self.clone() }.into()
	}
}

sp_api::mock_impl_runtime_apis! {
	impl TrustedQueryApi<Block> for RuntimeApi {
		fn is_trusted_reserve(asset: VersionedAsset, location: VersionedLocation) -> Result<bool, TrustedQueryApiError> {
			XcmPallet::is_trusted_reserve(asset, location)
		}

		fn is_trusted_teleporter(asset: VersionedAsset, location: VersionedLocation) -> Result<bool, TrustedQueryApiError> {
			XcmPallet::is_trusted_teleporter(asset, location)
		}
	}

	impl LocationToAccountApi<Block, AccountId> for RuntimeApi {
		fn convert_location(location: VersionedLocation) -> Result<AccountId, LocationToAccountApiError> {
			let location = location.try_into().map_err(|_| LocationToAccountApiError::VersionedConversionFailed)?;
			LocationToAccountId::convert_location(&location)
				.ok_or(LocationToAccountApiError::Unsupported)
		}
	}

	impl XcmPaymentApi<Block> for RuntimeApi {
		fn query_acceptable_payment_assets(xcm_version: XcmVersion) -> Result<Vec<VersionedAssetId>, XcmPaymentApiError> {
			Ok(vec![
				VersionedAssetId::from(AssetId(HereLocation::get()))
					.into_version(xcm_version)
					.map_err(|_| XcmPaymentApiError::VersionedConversionFailed)?
			])
		}

		fn query_xcm_weight(message: VersionedXcm<()>) -> Result<Weight, XcmPaymentApiError> {
			XcmPallet::query_xcm_weight(message)
		}

		fn query_weight_to_asset_fee(weight: Weight, asset: VersionedAssetId) -> Result<u128, XcmPaymentApiError> {
			match asset.try_as::<AssetId>() {
				Ok(asset_id) if asset_id.0 == HereLocation::get() => {
					Ok(WeightToFee::weight_to_fee(&weight))
				},
				Ok(asset_id) => {
					log::trace!(
						target: "xcm::XcmPaymentApi::query_weight_to_asset_fee",
						"query_weight_to_asset_fee - unhandled asset_id: {asset_id:?}!"
					);
					Err(XcmPaymentApiError::AssetNotFound)
				},
				Err(_) => {
					log::trace!(
						target: "xcm::XcmPaymentApi::query_weight_to_asset_fee",
						"query_weight_to_asset_fee - failed to convert asset: {asset:?}!"
					);
					Err(XcmPaymentApiError::VersionedConversionFailed)
				}
			}
		}

		fn query_delivery_fees(destination: VersionedLocation, message: VersionedXcm<()>) -> Result<VersionedAssets, XcmPaymentApiError> {
			XcmPallet::query_delivery_fees(destination, message)
		}
	}

	impl DryRunApi<Block, RuntimeCall, RuntimeEvent, OriginCaller> for RuntimeApi {
		fn dry_run_call(origin: OriginCaller, call: RuntimeCall) -> Result<CallDryRunEffects<RuntimeEvent>, XcmDryRunApiError> {
			use xcm_executor::RecordXcm;
			pallet_xcm::Pallet::<TestRuntime>::set_record_xcm(true);
			let result = call.dispatch(origin.into());
			pallet_xcm::Pallet::<TestRuntime>::set_record_xcm(false);
			let local_xcm = pallet_xcm::Pallet::<TestRuntime>::recorded_xcm();
			let forwarded_xcms = sent_xcm()
							   .into_iter()
							   .map(|(location, message)| (
									   VersionedLocation::from(location),
									   vec![VersionedXcm::from(message)],
							   )).collect();
			let events: Vec<RuntimeEvent> = System::read_events_no_consensus().map(|record| record.event.clone()).collect();
			Ok(CallDryRunEffects {
				local_xcm: local_xcm.map(VersionedXcm::<()>::from),
				forwarded_xcms,
				emitted_events: events,
				execution_result: result,
			})
		}

		fn dry_run_xcm(origin_location: VersionedLocation, xcm: VersionedXcm<RuntimeCall>) -> Result<XcmDryRunEffects<RuntimeEvent>, XcmDryRunApiError> {
			let origin_location: Location = origin_location.try_into().map_err(|error| {
				log::error!(
					target: "xcm::DryRunApi::dry_run_xcm",
					"Location version conversion failed with error: {:?}",
					error,
				);
				XcmDryRunApiError::VersionedConversionFailed
			})?;
			let xcm: Xcm<RuntimeCall> = xcm.try_into().map_err(|error| {
				log::error!(
					target: "xcm::DryRunApi::dry_run_xcm",
					"Xcm version conversion failed with error {:?}",
					error,
				);
				XcmDryRunApiError::VersionedConversionFailed
			})?;
			let mut hash = fake_message_hash(&xcm);
			let result = XcmExecutor::<XcmConfig>::prepare_and_execute(
				origin_location,
				xcm,
				&mut hash,
				Weight::MAX, // Max limit available for execution.
				Weight::zero(),
			);
			let forwarded_xcms = sent_xcm()
				.into_iter()
				.map(|(location, message)| (
					VersionedLocation::from(location),
					vec![VersionedXcm::from(message)],
				)).collect();
			let events: Vec<RuntimeEvent> = System::events().iter().map(|record| record.event.clone()).collect();
			Ok(XcmDryRunEffects {
				forwarded_xcms,
				emitted_events: events,
				execution_result: result,
			})
		}
	}
}<|MERGE_RESOLUTION|>--- conflicted
+++ resolved
@@ -144,12 +144,7 @@
 	pub const BaseXcmWeight: Weight = Weight::from_parts(100, 10); // Random value.
 	pub const MaxInstructions: u32 = 100;
 	pub const NativeTokenPerSecondPerByte: (AssetId, u128, u128) = (AssetId(HereLocation::get()), 1, 1);
-<<<<<<< HEAD
-	pub UniversalLocation: InteriorLocation = [GlobalConsensus(NetworkId::ByGenesis(WESTEND_GENESIS_HASH)), Parachain(2000)].into();
-	pub static AdvertisedXcmVersion: XcmVersion = 4;
-=======
 	pub UniversalLocation: InteriorLocation = [GlobalConsensus(NetworkId::ByGenesis([0; 32])), Parachain(2000)].into();
->>>>>>> 0e09ad44
 	pub const HereLocation: Location = Location::here();
 	pub const RelayLocation: Location = Location::parent();
 	pub const MaxAssetsIntoHolding: u32 = 64;
