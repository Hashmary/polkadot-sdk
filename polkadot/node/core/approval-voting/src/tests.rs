--- conflicted
+++ resolved
@@ -568,18 +568,10 @@
 	let db = kvdb_memorydb::create(test_constants::NUM_COLUMNS);
 	let db = polkadot_node_subsystem_util::database::kvdb_impl::DbAdapter::new(db, &[]);
 	let sender = context.sender().clone();
-<<<<<<< HEAD
-	let to_approval_distr_sender = context.sender().clone();
-	let subsystem = run(
-		context,
-		sender,
-		to_approval_distr_sender,
-=======
 	let subsystem = run(
 		context,
 		sender.clone(),
 		sender.clone(),
->>>>>>> 135fe79f
 		ApprovalVotingSubsystem::with_config_and_clock(
 			Config {
 				col_approval_data: test_constants::TEST_CONFIG.col_approval_data,
