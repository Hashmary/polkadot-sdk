// Copyright (C) Parity Technologies (UK) Ltd.
// This file is part of Polkadot.

// Polkadot is free software: you can redistribute it and/or modify
// it under the terms of the GNU General Public License as published by
// the Free Software Foundation, either version 3 of the License, or
// (at your option) any later version.

// Polkadot is distributed in the hope that it will be useful,
// but WITHOUT ANY WARRANTY; without even the implied warranty of
// MERCHANTABILITY or FITNESS FOR A PARTICULAR PURPOSE.  See the
// GNU General Public License for more details.

// You should have received a copy of the GNU General Public License
// along with Polkadot.  If not, see <http://www.gnu.org/licenses/>.

use super::*;
use assert_matches::assert_matches;
use futures::{future, Future};
use polkadot_node_primitives::{BlockData, InvalidCandidate, SignedFullStatement, Statement};
use polkadot_node_subsystem::{
	messages::{
<<<<<<< HEAD
		AllMessages, ChainApiMessage, CollatorProtocolMessage, HypotheticalMembership,
		RuntimeApiMessage, RuntimeApiRequest, ValidationFailed,
=======
		AllMessages, CollatorProtocolMessage, PvfExecKind, RuntimeApiMessage, RuntimeApiRequest,
		ValidationFailed,
>>>>>>> 54c19f53
	},
	ActivatedLeaf, ActiveLeavesUpdate, FromOrchestra, OverseerSignal, TimeoutExt,
};
use polkadot_node_subsystem_test_helpers::mock::new_leaf;
use polkadot_primitives::{
<<<<<<< HEAD
	node_features, BlockNumber, CandidateDescriptor, GroupRotationInfo, HeadData, Header,
	OccupiedCore, PersistedValidationData, ScheduledCore, SessionIndex, LEGACY_MIN_BACKING_VOTES,
=======
	node_features, vstaging::MutateDescriptorV2, CandidateDescriptor, GroupRotationInfo, HeadData,
	PersistedValidationData, ScheduledCore, SessionIndex, LEGACY_MIN_BACKING_VOTES,
>>>>>>> 54c19f53
};
use polkadot_primitives_test_helpers::{
	dummy_candidate_receipt_bad_sig, dummy_collator, dummy_collator_signature,
	dummy_committed_candidate_receipt_v2, dummy_hash, validator_pubkeys,
};
use polkadot_statement_table::v2::Misbehavior;
use rstest::rstest;
use sp_application_crypto::AppCrypto;
use sp_keyring::Sr25519Keyring;
use sp_keystore::Keystore;
use sp_tracing as _;
use std::{
	collections::{BTreeMap, HashMap, VecDeque},
	time::Duration,
};

struct TestLeaf {
	activated: ActivatedLeaf,
	min_relay_parents: Vec<(ParaId, u32)>,
}

fn table_statement_to_primitive(statement: TableStatement) -> Statement {
	match statement {
		TableStatement::Seconded(committed_candidate_receipt) =>
			Statement::Seconded(committed_candidate_receipt),
		TableStatement::Valid(candidate_hash) => Statement::Valid(candidate_hash),
	}
}

fn dummy_pvd() -> PersistedValidationData {
	PersistedValidationData {
		parent_head: HeadData(vec![7, 8, 9]),
		relay_parent_number: 0_u32.into(),
		max_pov_size: 1024,
		relay_parent_storage_root: dummy_hash(),
	}
}

pub(crate) struct TestState {
	chain_ids: Vec<ParaId>,
	keystore: KeystorePtr,
	validators: Vec<Sr25519Keyring>,
	validator_public: Vec<ValidatorId>,
	validation_data: PersistedValidationData,
	validator_groups: (Vec<Vec<ValidatorIndex>>, GroupRotationInfo),
	validator_to_group: IndexedVec<ValidatorIndex, Option<GroupIndex>>,
	availability_cores: Vec<CoreState>,
	claim_queue: BTreeMap<CoreIndex, VecDeque<ParaId>>,
	head_data: HashMap<ParaId, HeadData>,
	signing_context: SigningContext,
	relay_parent: Hash,
	minimum_backing_votes: u32,
	disabled_validators: Vec<ValidatorIndex>,
	node_features: NodeFeatures,
}

impl TestState {
	fn session(&self) -> SessionIndex {
		self.signing_context.session_index
	}
}

impl Default for TestState {
	fn default() -> Self {
		let chain_a = ParaId::from(1);
		let chain_b = ParaId::from(2);

		let chain_ids = vec![chain_a, chain_b];

		let validators = vec![
			Sr25519Keyring::Alice,
			Sr25519Keyring::Bob,
			Sr25519Keyring::Charlie,
			Sr25519Keyring::Dave,
			Sr25519Keyring::Ferdie,
			Sr25519Keyring::One,
		];

		let keystore = Arc::new(sc_keystore::LocalKeystore::in_memory());
		// Make sure `Alice` key is in the keystore, so this mocked node will be a parachain
		// validator.
		Keystore::sr25519_generate_new(&*keystore, ValidatorId::ID, Some(&validators[0].to_seed()))
			.expect("Insert key into keystore");

		let validator_public = validator_pubkeys(&validators);

		let validator_groups = vec![vec![2, 0, 3, 5], vec![1]]
			.into_iter()
			.map(|g| g.into_iter().map(ValidatorIndex).collect())
			.collect();
		let validator_to_group: IndexedVec<_, _> =
			vec![Some(0), Some(1), Some(0), Some(0), None, Some(0)]
				.into_iter()
				.map(|x| x.map(|x| GroupIndex(x)))
				.collect();
		let group_rotation_info =
			GroupRotationInfo { session_start_block: 0, group_rotation_frequency: 100, now: 1 };

		let availability_cores = vec![
			CoreState::Scheduled(ScheduledCore { para_id: chain_a, collator: None }),
			CoreState::Scheduled(ScheduledCore { para_id: chain_b, collator: None }),
		];

		let mut claim_queue = BTreeMap::new();
		claim_queue.insert(CoreIndex(0), [chain_a].into_iter().collect());
		claim_queue.insert(CoreIndex(1), [chain_b].into_iter().collect());

		let mut head_data = HashMap::new();
		head_data.insert(chain_a, HeadData(vec![4, 5, 6]));
		head_data.insert(chain_b, HeadData(vec![5, 6, 7]));

		let relay_parent = Hash::repeat_byte(5);

		let signing_context = SigningContext { session_index: 1, parent_hash: relay_parent };

		let validation_data = PersistedValidationData {
			parent_head: HeadData(vec![7, 8, 9]),
			relay_parent_number: 0_u32.into(),
			max_pov_size: 1024,
			relay_parent_storage_root: dummy_hash(),
		};

		Self {
			chain_ids,
			keystore,
			validators,
			validator_public,
			validator_groups: (validator_groups, group_rotation_info),
			validator_to_group,
			availability_cores,
			claim_queue,
			head_data,
			validation_data,
			signing_context,
			relay_parent,
			minimum_backing_votes: LEGACY_MIN_BACKING_VOTES,
			disabled_validators: Vec::new(),
			node_features: Default::default(),
		}
	}
}

type VirtualOverseer =
	polkadot_node_subsystem_test_helpers::TestSubsystemContextHandle<CandidateBackingMessage>;

fn test_harness<T: Future<Output = VirtualOverseer>>(
	keystore: KeystorePtr,
	test: impl FnOnce(VirtualOverseer) -> T,
) {
	sp_tracing::init_for_tests();

	let pool = sp_core::testing::TaskExecutor::new();

	let (context, virtual_overseer) =
		polkadot_node_subsystem_test_helpers::make_subsystem_context(pool.clone());

	let subsystem = async move {
		if let Err(e) = super::run(context, keystore, Metrics(None)).await {
			panic!("{:?}", e);
		}
	};

	let test_fut = test(virtual_overseer);

	futures::pin_mut!(test_fut);
	futures::pin_mut!(subsystem);
	futures::executor::block_on(future::join(
		async move {
			let mut virtual_overseer = test_fut.await;
			virtual_overseer.send(FromOrchestra::Signal(OverseerSignal::Conclude)).await;
		},
		subsystem,
	));
}

fn make_erasure_root(test: &TestState, pov: PoV, validation_data: PersistedValidationData) -> Hash {
	let available_data = AvailableData { validation_data, pov: Arc::new(pov) };

	let chunks =
		polkadot_erasure_coding::obtain_chunks_v1(test.validators.len(), &available_data).unwrap();
	polkadot_erasure_coding::branches(&chunks).root()
}

#[derive(Default, Clone)]
struct TestCandidateBuilder {
	para_id: ParaId,
	head_data: HeadData,
	pov_hash: Hash,
	relay_parent: Hash,
	erasure_root: Hash,
	persisted_validation_data_hash: Hash,
	validation_code: Vec<u8>,
}

impl TestCandidateBuilder {
	fn build(self) -> CommittedCandidateReceipt {
		CommittedCandidateReceipt {
			descriptor: CandidateDescriptor {
				para_id: self.para_id,
				pov_hash: self.pov_hash,
				relay_parent: self.relay_parent,
				erasure_root: self.erasure_root,
				collator: dummy_collator(),
				signature: dummy_collator_signature(),
				para_head: self.head_data.hash(),
				validation_code_hash: ValidationCode(self.validation_code).hash(),
				persisted_validation_data_hash: self.persisted_validation_data_hash,
			}
			.into(),
			commitments: CandidateCommitments {
				head_data: self.head_data,
				upward_messages: Default::default(),
				horizontal_messages: Default::default(),
				new_validation_code: None,
				processed_downward_messages: 0,
				hrmp_watermark: 0_u32,
			},
		}
	}
}

async fn assert_validation_requests(
	virtual_overseer: &mut VirtualOverseer,
	validation_code: ValidationCode,
) {
	assert_matches!(
		virtual_overseer.recv().await,
		AllMessages::RuntimeApi(
			RuntimeApiMessage::Request(_, RuntimeApiRequest::ValidationCodeByHash(hash, tx))
		) if hash == validation_code.hash() => {
			tx.send(Ok(Some(validation_code))).unwrap();
		}
	);

	assert_matches!(
		virtual_overseer.recv().await,
		AllMessages::RuntimeApi(
			RuntimeApiMessage::Request(_, RuntimeApiRequest::SessionIndexForChild(tx))
		) => {
			tx.send(Ok(1u32.into())).unwrap();
		}
	);

	assert_matches!(
		virtual_overseer.recv().await,
		AllMessages::RuntimeApi(
			RuntimeApiMessage::Request(_, RuntimeApiRequest::SessionExecutorParams(sess_idx, tx))
		) if sess_idx == 1 => {
			tx.send(Ok(Some(ExecutorParams::default()))).unwrap();
		}
	);

	assert_matches!(
		virtual_overseer.recv().await,
		AllMessages::RuntimeApi(
			RuntimeApiMessage::Request(_, RuntimeApiRequest::NodeFeatures(sess_idx, tx))
		) if sess_idx == 1 => {
			tx.send(Ok(NodeFeatures::EMPTY)).unwrap();
		}
	);
}

async fn assert_validate_from_exhaustive(
	virtual_overseer: &mut VirtualOverseer,
	assert_pvd: &PersistedValidationData,
	assert_pov: &PoV,
	assert_validation_code: &ValidationCode,
	assert_candidate: &CommittedCandidateReceipt,
	expected_head_data: &HeadData,
	result_validation_data: PersistedValidationData,
) {
	assert_matches!(
		virtual_overseer.recv().await,
		AllMessages::CandidateValidation(
			CandidateValidationMessage::ValidateFromExhaustive {
				pov,
				validation_data,
				validation_code,
				candidate_receipt,
				exec_kind,
				response_sender,
				..
			},
		) if validation_data == *assert_pvd &&
			validation_code == *assert_validation_code &&
			*pov == *assert_pov && &candidate_receipt.descriptor == assert_candidate.descriptor() &&
			exec_kind == PvfExecKind::BackingSystemParas &&
			candidate_receipt.commitments_hash == assert_candidate.commitments.hash() =>
		{
			response_sender.send(Ok(ValidationResult::Valid(
				CandidateCommitments {
					head_data: expected_head_data.clone(),
					horizontal_messages: Default::default(),
					upward_messages: Default::default(),
					new_validation_code: None,
					processed_downward_messages: 0,
					hrmp_watermark: 0,
				},
				result_validation_data,
			)))
			.unwrap();
		}
	);
}

// Activates the initial leaf and returns the `ParaId` used. This function is a prerequisite for all
// tests.
async fn activate_initial_leaf(
	virtual_overseer: &mut VirtualOverseer,
	test_state: &TestState,
) -> ParaId {
	const LEAF_A_BLOCK_NUMBER: BlockNumber = 100;
	const LEAF_A_ANCESTRY_LEN: BlockNumber = 3;
	let para_id = test_state.chain_ids[0];

	let activated = new_leaf(test_state.relay_parent, LEAF_A_BLOCK_NUMBER - 1);
	let min_relay_parents = vec![(para_id, LEAF_A_BLOCK_NUMBER - LEAF_A_ANCESTRY_LEN)];
	let test_leaf_a = TestLeaf { activated, min_relay_parents };

	activate_leaf(virtual_overseer, test_leaf_a, &test_state).await;
	para_id
}

async fn assert_candidate_is_shared_and_seconded(
	virtual_overseer: &mut VirtualOverseer,
	relay_parent: &Hash,
) {
	assert_matches!(
		virtual_overseer.recv().await,
		AllMessages::StatementDistribution(
			StatementDistributionMessage::Share(
				parent_hash,
				_signed_statement,
			)
		) if parent_hash == *relay_parent => {}
	);

	assert_matches!(
		virtual_overseer.recv().await,
		AllMessages::CollatorProtocol(CollatorProtocolMessage::Seconded(hash, statement)) => {
			assert_eq!(*relay_parent, hash);
			assert_matches!(statement.payload(), Statement::Seconded(_));
		}
	);
}

async fn assert_candidate_is_shared_and_backed(
	virtual_overseer: &mut VirtualOverseer,
	relay_parent: &Hash,
	expected_para_id: &ParaId,
	expected_candidate_hash: &CandidateHash,
) {
	assert_matches!(
		virtual_overseer.recv().await,
		AllMessages::StatementDistribution(
			StatementDistributionMessage::Share(hash, _stmt)
		) => {
			assert_eq!(*relay_parent, hash);
		}
	);

	assert_matches!(
		virtual_overseer.recv().await,
		AllMessages::ProspectiveParachains(
			ProspectiveParachainsMessage::CandidateBacked(
				candidate_para_id, candidate_hash
			),
		) if *expected_candidate_hash == candidate_hash && candidate_para_id == *expected_para_id
	);

	assert_matches!(
		virtual_overseer.recv().await,
		AllMessages::StatementDistribution(StatementDistributionMessage::Backed (
			candidate_hash
		)) if *expected_candidate_hash == candidate_hash
	);
}

fn get_parent_hash(hash: Hash) -> Hash {
	Hash::from_low_u64_be(hash.to_low_u64_be() + 1)
}

async fn activate_leaf(
	virtual_overseer: &mut VirtualOverseer,
	leaf: TestLeaf,
	test_state: &TestState,
) {
	const RUNTIME_VERSION: u32 = RuntimeApiRequest::CLAIM_QUEUE_RUNTIME_REQUIREMENT;
	let TestLeaf { activated, min_relay_parents } = leaf;
	let leaf_hash = activated.hash;
	let leaf_number = activated.number;
	// Start work on some new parent.
	virtual_overseer
		.send(FromOrchestra::Signal(OverseerSignal::ActiveLeaves(ActiveLeavesUpdate::start_work(
			activated,
		))))
		.await;

	let min_min = *min_relay_parents
		.iter()
		.map(|(_, block_num)| block_num)
		.min()
		.unwrap_or(&leaf_number);

	let ancestry_len = leaf_number + 1 - min_min;

	let ancestry_hashes = std::iter::successors(Some(leaf_hash), |h| Some(get_parent_hash(*h)))
		.take(ancestry_len as usize);
	let ancestry_numbers = (min_min..=leaf_number).rev();
	let ancestry_iter = ancestry_hashes.zip(ancestry_numbers).peekable();

	let mut next_overseer_message = None;
	// How many blocks were actually requested.
	let mut requested_len = 0;
	{
		let mut ancestry_iter = ancestry_iter.clone();
		while let Some((hash, number)) = ancestry_iter.next() {
			// May be `None` for the last element.
			let parent_hash =
				ancestry_iter.peek().map(|(h, _)| *h).unwrap_or_else(|| get_parent_hash(hash));

			let msg = virtual_overseer.recv().await;
			// It may happen that some blocks were cached by implicit view,
			// reuse the message.
			if !matches!(&msg, AllMessages::ChainApi(ChainApiMessage::BlockHeader(..))) {
				next_overseer_message.replace(msg);
				break
			}

			assert_matches!(
				msg,
				AllMessages::ChainApi(
					ChainApiMessage::BlockHeader(_hash, tx)
				) if _hash == hash => {
					let header = Header {
						parent_hash,
						number,
						state_root: Hash::zero(),
						extrinsics_root: Hash::zero(),
						digest: Default::default(),
					};

					tx.send(Ok(Some(header))).unwrap();
				}
			);

			if requested_len == 0 {
				assert_matches!(
					virtual_overseer.recv().await,
					AllMessages::ProspectiveParachains(
						ProspectiveParachainsMessage::GetMinimumRelayParents(parent, tx)
					) if parent == leaf_hash => {
						tx.send(min_relay_parents.clone()).unwrap();
					}
				);
			}

			requested_len += 1;
		}
	}

	for (hash, number) in ancestry_iter.take(requested_len) {
		let msg = match next_overseer_message.take() {
			Some(msg) => msg,
			None => virtual_overseer.recv().await,
		};

		// Check that subsystem job issues a request for the session index for child.
		assert_matches!(
			msg,
			AllMessages::RuntimeApi(
				RuntimeApiMessage::Request(parent, RuntimeApiRequest::SessionIndexForChild(tx))
			) if parent == hash => {
				tx.send(Ok(test_state.signing_context.session_index)).unwrap();
			}
		);

		// Check that subsystem job issues a request for a validator set.
		assert_matches!(
			virtual_overseer.recv().await,
			AllMessages::RuntimeApi(
				RuntimeApiMessage::Request(parent, RuntimeApiRequest::Validators(tx))
			) if parent == hash => {
				tx.send(Ok(test_state.validator_public.clone())).unwrap();
			}
		);

		// Check that subsystem job issues a request for the validator groups.
		assert_matches!(
			virtual_overseer.recv().await,
			AllMessages::RuntimeApi(
				RuntimeApiMessage::Request(parent, RuntimeApiRequest::ValidatorGroups(tx))
			) if parent == hash => {
				let (validator_groups, mut group_rotation_info) = test_state.validator_groups.clone();
				group_rotation_info.now = number;
				tx.send(Ok((validator_groups, group_rotation_info))).unwrap();
			}
		);

		// Check that subsystem job issues a request for the availability cores.
		assert_matches!(
			virtual_overseer.recv().await,
			AllMessages::RuntimeApi(
				RuntimeApiMessage::Request(parent, RuntimeApiRequest::AvailabilityCores(tx))
			) if parent == hash => {
				tx.send(Ok(test_state.availability_cores.clone())).unwrap();
			}
		);

		// Node features request from runtime: all features are disabled.
		assert_matches!(
			virtual_overseer.recv().await,
			AllMessages::RuntimeApi(
				RuntimeApiMessage::Request(parent, RuntimeApiRequest::NodeFeatures(_session_index, tx))
			) if parent == hash => {
				tx.send(Ok(test_state.node_features.clone())).unwrap();
			}
		);

		// Check if subsystem job issues a request for the minimum backing votes.
		assert_matches!(
			virtual_overseer.recv().await,
			AllMessages::RuntimeApi(RuntimeApiMessage::Request(
				parent,
				RuntimeApiRequest::MinimumBackingVotes(session_index, tx),
			)) if parent == hash && session_index == test_state.signing_context.session_index => {
				tx.send(Ok(test_state.minimum_backing_votes)).unwrap();
			}
		);

		// Check that subsystem job issues a request for the runtime version.
		assert_matches!(
			virtual_overseer.recv().await,
			AllMessages::RuntimeApi(
				RuntimeApiMessage::Request(parent, RuntimeApiRequest::Version(tx))
			) if parent == hash => {
				tx.send(Ok(RUNTIME_VERSION)).unwrap();
			}
		);

		// Check that the subsystem job issues a request for the disabled validators.
		assert_matches!(
			virtual_overseer.recv().await,
			AllMessages::RuntimeApi(
				RuntimeApiMessage::Request(parent, RuntimeApiRequest::DisabledValidators(tx))
			) if parent == hash => {
				tx.send(Ok(test_state.disabled_validators.clone())).unwrap();
			}
		);

		assert_matches!(
			virtual_overseer.recv().await,
			AllMessages::RuntimeApi(
				RuntimeApiMessage::Request(parent, RuntimeApiRequest::Version(tx))
			) if parent == hash => {
				tx.send(Ok(RUNTIME_VERSION)).unwrap();
			}
		);

		assert_matches!(
			virtual_overseer.recv().await,
			AllMessages::RuntimeApi(
				RuntimeApiMessage::Request(parent, RuntimeApiRequest::ClaimQueue(tx))
			) if parent == hash => {
				tx.send(Ok(
					test_state.claim_queue.clone()
				)).unwrap();
			}
		);
	}
}

async fn assert_validate_seconded_candidate(
	virtual_overseer: &mut VirtualOverseer,
	relay_parent: Hash,
	candidate: &CommittedCandidateReceipt,
	assert_pov: &PoV,
	assert_pvd: &PersistedValidationData,
	assert_validation_code: &ValidationCode,
	expected_head_data: &HeadData,
	fetch_pov: bool,
) {
	assert_validation_requests(virtual_overseer, assert_validation_code.clone()).await;

	if fetch_pov {
		assert_matches!(
			virtual_overseer.recv().await,
			AllMessages::AvailabilityDistribution(
				AvailabilityDistributionMessage::FetchPoV {
					relay_parent: hash,
					tx,
					..
				}
			) if hash == relay_parent => {
				tx.send(assert_pov.clone()).unwrap();
			}
		);
	}

	assert_matches!(
		virtual_overseer.recv().await,
<<<<<<< HEAD
		AllMessages::CandidateValidation(CandidateValidationMessage::ValidateFromExhaustive {
			validation_data,
			validation_code,
			candidate_receipt,
			pov,
			exec_kind,
			response_sender,
			..
		}) if &validation_data == assert_pvd &&
			&validation_code == assert_validation_code &&
			&*pov == assert_pov &&
			&candidate_receipt.descriptor == candidate.descriptor() &&
=======
		AllMessages::CandidateValidation(
			CandidateValidationMessage::ValidateFromExhaustive {
				pov,
				validation_data,
				validation_code,
				candidate_receipt,
				exec_kind,
				response_sender,
				..
			},
		) if validation_data == *assert_pvd &&
			validation_code == *assert_validation_code &&
			*pov == *assert_pov && candidate_receipt.descriptor == assert_candidate.descriptor &&
>>>>>>> 54c19f53
			exec_kind == PvfExecKind::BackingSystemParas &&
			candidate.commitments.hash() == candidate_receipt.commitments_hash =>
		{
			response_sender.send(Ok(ValidationResult::Valid(
				CandidateCommitments {
					head_data: expected_head_data.clone(),
					horizontal_messages: Default::default(),
					upward_messages: Default::default(),
					new_validation_code: None,
					processed_downward_messages: 0,
					hrmp_watermark: 0,
				},
				assert_pvd.clone(),
			)))
			.unwrap();
		}
	);

	assert_matches!(
		virtual_overseer.recv().await,
		AllMessages::AvailabilityStore(
			AvailabilityStoreMessage::StoreAvailableData { candidate_hash, tx, .. }
		) if candidate_hash == candidate.hash() => {
			tx.send(Ok(())).unwrap();
		}
	);
}

pub(crate) async fn assert_hypothetical_membership_requests(
	virtual_overseer: &mut VirtualOverseer,
	mut expected_requests: Vec<(
		HypotheticalMembershipRequest,
		Vec<(HypotheticalCandidate, HypotheticalMembership)>,
	)>,
) {
	// Requests come with no particular order.
	let requests_num = expected_requests.len();

	for _ in 0..requests_num {
		assert_matches!(
			virtual_overseer.recv().await,
			AllMessages::ProspectiveParachains(
				ProspectiveParachainsMessage::GetHypotheticalMembership(request, tx),
			) => {
				let idx = match expected_requests.iter().position(|r| r.0 == request) {
					Some(idx) => idx,
					None =>
						panic!(
						"unexpected hypothetical membership request, no match found for {:?}",
						request
						),
				};
				let resp = std::mem::take(&mut expected_requests[idx].1);
				tx.send(resp).unwrap();

				expected_requests.remove(idx);
			}
		);
	}
}

pub(crate) fn make_hypothetical_membership_response(
	hypothetical_candidate: HypotheticalCandidate,
	relay_parent_hash: Hash,
) -> Vec<(HypotheticalCandidate, HypotheticalMembership)> {
	vec![(hypothetical_candidate, vec![relay_parent_hash])]
}

// Test that a `CandidateBackingMessage::Second` issues validation work and in case validation is
// successful issues correct messages.
#[test]
fn backing_second_works() {
	let test_state = TestState::default();
	test_harness(test_state.keystore.clone(), |mut virtual_overseer| async move {
		let para_id = activate_initial_leaf(&mut virtual_overseer, &test_state).await;

		let pov = PoV { block_data: BlockData(vec![42, 43, 44]) };
		let pvd = dummy_pvd();
		let validation_code = ValidationCode(vec![1, 2, 3]);

		let expected_head_data = test_state.head_data.get(&para_id).unwrap();

		let pov_hash = pov.hash();
		let candidate = TestCandidateBuilder {
			para_id,
			relay_parent: test_state.relay_parent,
			pov_hash,
			head_data: expected_head_data.clone(),
			erasure_root: make_erasure_root(&test_state, pov.clone(), pvd.clone()),
			persisted_validation_data_hash: pvd.hash(),
			validation_code: validation_code.0.clone(),
		}
		.build();

		let second = CandidateBackingMessage::Second(
			test_state.relay_parent,
			candidate.to_plain(),
			pvd.clone(),
			pov.clone(),
		);

		virtual_overseer.send(FromOrchestra::Communication { msg: second }).await;

		assert_validate_seconded_candidate(
			&mut virtual_overseer,
			test_state.relay_parent,
			&candidate,
			&pov,
			&pvd,
			&validation_code,
			expected_head_data,
			false,
		)
		.await;

		let hypothetical_candidate = HypotheticalCandidate::Complete {
			candidate_hash: candidate.hash(),
			receipt: Arc::new(candidate.clone()),
			persisted_validation_data: pvd.clone(),
		};
		let expected_request = HypotheticalMembershipRequest {
			candidates: vec![hypothetical_candidate.clone()],
			fragment_chain_relay_parent: Some(test_state.relay_parent),
		};
		let expected_response =
			make_hypothetical_membership_response(hypothetical_candidate, test_state.relay_parent);
		assert_hypothetical_membership_requests(
			&mut virtual_overseer,
			vec![(expected_request, expected_response)],
		)
		.await;

		assert_matches!(
			virtual_overseer.recv().await,
			AllMessages::ProspectiveParachains(
				ProspectiveParachainsMessage::IntroduceSecondedCandidate(
					req,
					tx,
				),
			) if
				req.candidate_receipt == candidate
				&& req.candidate_para == para_id
				&& pvd == req.persisted_validation_data => {
				tx.send(true).unwrap();
			}
		);

		assert_candidate_is_shared_and_seconded(&mut virtual_overseer, &test_state.relay_parent)
			.await;

		virtual_overseer
			.send(FromOrchestra::Signal(OverseerSignal::ActiveLeaves(
				ActiveLeavesUpdate::stop_work(test_state.relay_parent),
			)))
			.await;
		virtual_overseer
	});
}

// Test that the candidate reaches quorum successfully.
#[rstest]
#[case(true)]
#[case(false)]
fn backing_works(#[case] elastic_scaling_mvp: bool) {
	let mut test_state = TestState::default();
	if elastic_scaling_mvp {
		test_state
			.node_features
			.resize((node_features::FeatureIndex::ElasticScalingMVP as u8 + 1) as usize, false);
		test_state
			.node_features
			.set(node_features::FeatureIndex::ElasticScalingMVP as u8 as usize, true);
	}

	test_harness(test_state.keystore.clone(), |mut virtual_overseer| async move {
		let para_id = activate_initial_leaf(&mut virtual_overseer, &test_state).await;

		let pov_ab = PoV { block_data: BlockData(vec![1, 2, 3]) };
		let pvd_ab = dummy_pvd();
		let validation_code_ab = ValidationCode(vec![1, 2, 3]);

		let pov_hash = pov_ab.hash();

		let expected_head_data = test_state.head_data.get(&para_id).unwrap();

		let candidate_a = TestCandidateBuilder {
			para_id,
			relay_parent: test_state.relay_parent,
			pov_hash,
			head_data: expected_head_data.clone(),
			erasure_root: make_erasure_root(&test_state, pov_ab.clone(), pvd_ab.clone()),
			validation_code: validation_code_ab.0.clone(),
			..Default::default()
		}
		.build();

		let candidate_a_hash = candidate_a.hash();

		let public1 = Keystore::sr25519_generate_new(
			&*test_state.keystore,
			ValidatorId::ID,
			Some(&test_state.validators[5].to_seed()),
		)
		.expect("Insert key into keystore");
		let public2 = Keystore::sr25519_generate_new(
			&*test_state.keystore,
			ValidatorId::ID,
			Some(&test_state.validators[2].to_seed()),
		)
		.expect("Insert key into keystore");

		let signed_a = SignedFullStatementWithPVD::sign(
			&test_state.keystore,
			StatementWithPVD::Seconded(candidate_a.clone(), pvd_ab.clone()),
			&test_state.signing_context,
			ValidatorIndex(2),
			&public2.into(),
		)
		.ok()
		.flatten()
		.expect("should be signed");

		let signed_b = SignedFullStatementWithPVD::sign(
			&test_state.keystore,
			StatementWithPVD::Valid(candidate_a_hash),
			&test_state.signing_context,
			ValidatorIndex(5),
			&public1.into(),
		)
		.ok()
		.flatten()
		.expect("should be signed");

		let statement =
			CandidateBackingMessage::Statement(test_state.relay_parent, signed_a.clone());

		virtual_overseer.send(FromOrchestra::Communication { msg: statement }).await;

		assert_matches!(
			virtual_overseer.recv().await,
			AllMessages::ProspectiveParachains(
				ProspectiveParachainsMessage::IntroduceSecondedCandidate(
					req,
					tx,
<<<<<<< HEAD
				),
			) if
				req.candidate_receipt == candidate_a
				&& req.candidate_para == para_id
				&& pvd_ab == req.persisted_validation_data => {
				tx.send(true).unwrap();
=======
					..
				}
			) if relay_parent == test_state.relay_parent => {
				tx.send(pov_ab.clone()).unwrap();
			}
		);

		// The next step is the actual request to Validation subsystem
		// to validate the `Seconded` candidate.
		assert_matches!(
			virtual_overseer.recv().await,
			AllMessages::CandidateValidation(
				CandidateValidationMessage::ValidateFromExhaustive {
					validation_data,
					validation_code,
					candidate_receipt,
					pov,
					exec_kind,
					response_sender,
					..
				},
			) if validation_data == pvd_ab &&
				validation_code == validation_code_ab &&
				*pov == pov_ab && candidate_receipt.descriptor == candidate_a.descriptor &&
				exec_kind == PvfExecKind::BackingSystemParas &&
				candidate_receipt.commitments_hash == candidate_a_commitments_hash =>
			{
				response_sender.send(Ok(
					ValidationResult::Valid(CandidateCommitments {
						head_data: expected_head_data.clone(),
						upward_messages: Default::default(),
						horizontal_messages: Default::default(),
						new_validation_code: None,
						processed_downward_messages: 0,
						hrmp_watermark: 0,
					}, test_state.validation_data.clone()),
				)).unwrap();
			}
		);

		assert_matches!(
			virtual_overseer.recv().await,
			AllMessages::AvailabilityStore(
				AvailabilityStoreMessage::StoreAvailableData { candidate_hash, tx, .. }
			) if candidate_hash == candidate_a.hash() => {
				tx.send(Ok(())).unwrap();
>>>>>>> 54c19f53
			}
		);

		assert_validate_seconded_candidate(
			&mut virtual_overseer,
			candidate_a.descriptor().relay_parent,
			&candidate_a,
			&pov_ab,
			&pvd_ab,
			&validation_code_ab,
			expected_head_data,
			true,
		)
		.await;

		assert_candidate_is_shared_and_backed(
			&mut virtual_overseer,
			&test_state.relay_parent,
			&para_id,
			&candidate_a_hash,
		)
		.await;

		let statement =
			CandidateBackingMessage::Statement(test_state.relay_parent, signed_b.clone());

		virtual_overseer.send(FromOrchestra::Communication { msg: statement }).await;

		let (tx, rx) = oneshot::channel();
		let msg = CandidateBackingMessage::GetBackableCandidates(
			std::iter::once((
				test_state.chain_ids[0],
				vec![(candidate_a_hash, test_state.relay_parent)],
			))
			.collect(),
			tx,
		);

		virtual_overseer.send(FromOrchestra::Communication { msg }).await;

		let mut candidates = rx.await.unwrap();
		assert_eq!(1, candidates.len());
		let candidates = candidates.remove(&test_state.chain_ids[0]).unwrap();
		assert_eq!(1, candidates.len());
		assert_eq!(candidates[0].validity_votes().len(), 3);

		let (validator_indices, maybe_core_index) =
			candidates[0].validator_indices_and_core_index(elastic_scaling_mvp);
		if elastic_scaling_mvp {
			assert_eq!(maybe_core_index.unwrap(), CoreIndex(0));
		} else {
			assert!(maybe_core_index.is_none());
		}

		assert_eq!(
			validator_indices,
			bitvec::bitvec![u8, bitvec::order::Lsb0; 1, 1, 0, 1].as_bitslice()
		);

		virtual_overseer
			.send(FromOrchestra::Signal(OverseerSignal::ActiveLeaves(
				ActiveLeavesUpdate::stop_work(test_state.relay_parent),
			)))
			.await;
		virtual_overseer
	});
}

#[test]
fn get_backed_candidate_preserves_order() {
	let mut test_state = TestState::default();
	test_state
		.node_features
		.resize((node_features::FeatureIndex::ElasticScalingMVP as u8 + 1) as usize, false);
	test_state
		.node_features
		.set(node_features::FeatureIndex::ElasticScalingMVP as u8 as usize, true);

	// Set a single validator as the first validator group. It simplifies the test.
	test_state.validator_groups.0[0] = vec![ValidatorIndex(2)];
	// Add another validator group for the third core.
	test_state.validator_groups.0.push(vec![ValidatorIndex(3)]);
	// Assign the second core to the same para as the first one.
	test_state.availability_cores[1] =
		CoreState::Scheduled(ScheduledCore { para_id: test_state.chain_ids[0], collator: None });
	*test_state.claim_queue.get_mut(&CoreIndex(1)).unwrap() =
		[test_state.chain_ids[0]].into_iter().collect();
	// Add another availability core for paraid 2.
	test_state.availability_cores.push(CoreState::Scheduled(ScheduledCore {
		para_id: test_state.chain_ids[1],
		collator: None,
	}));
	test_state
		.claim_queue
		.insert(CoreIndex(2), [test_state.chain_ids[1]].into_iter().collect());

	test_harness(test_state.keystore.clone(), |mut virtual_overseer| async move {
		activate_initial_leaf(&mut virtual_overseer, &test_state).await;

		let pov_a = PoV { block_data: BlockData(vec![1, 2, 3]) };
		let pov_b = PoV { block_data: BlockData(vec![3, 4, 5]) };
		let pov_c = PoV { block_data: BlockData(vec![5, 6, 7]) };
		let validation_code_ab = ValidationCode(vec![1, 2, 3]);
		let validation_code_c = ValidationCode(vec![4, 5, 6]);

		let parent_head_data_a = test_state.head_data.get(&test_state.chain_ids[0]).unwrap();
		let parent_head_data_b = {
			let mut head = parent_head_data_a.clone();
			head.0[0] = 98;
			head
		};
		let output_head_data_b = {
			let mut head = parent_head_data_a.clone();
			head.0[0] = 99;
			head
		};
		let parent_head_data_c = test_state.head_data.get(&test_state.chain_ids[1]).unwrap();
		let output_head_data_c = {
			let mut head = parent_head_data_c.clone();
			head.0[0] = 97;
			head
		};

		let pvd_a = PersistedValidationData {
			parent_head: parent_head_data_a.clone(),
			relay_parent_number: 0_u32.into(),
			max_pov_size: 1024,
			relay_parent_storage_root: dummy_hash(),
		};
		let pvd_b = PersistedValidationData {
			parent_head: parent_head_data_b.clone(),
			relay_parent_number: 0_u32.into(),
			max_pov_size: 1024,
			relay_parent_storage_root: dummy_hash(),
		};
		let pvd_c = PersistedValidationData {
			parent_head: parent_head_data_c.clone(),
			relay_parent_number: 0_u32.into(),
			max_pov_size: 1024,
			relay_parent_storage_root: dummy_hash(),
		};

		let candidate_a = TestCandidateBuilder {
			para_id: test_state.chain_ids[0],
			relay_parent: test_state.relay_parent,
			pov_hash: pov_a.hash(),
			head_data: parent_head_data_b.clone(),
			erasure_root: make_erasure_root(&test_state, pov_a.clone(), pvd_a.clone()),
			validation_code: validation_code_ab.0.clone(),
			persisted_validation_data_hash: pvd_a.hash(),
		}
		.build();
		let candidate_b = TestCandidateBuilder {
			para_id: test_state.chain_ids[0],
			relay_parent: test_state.relay_parent,
			pov_hash: pov_b.hash(),
			head_data: output_head_data_b.clone(),
			erasure_root: make_erasure_root(&test_state, pov_b.clone(), pvd_b.clone()),
			validation_code: validation_code_ab.0.clone(),
			persisted_validation_data_hash: pvd_b.hash(),
		}
		.build();
		let candidate_c = TestCandidateBuilder {
			para_id: test_state.chain_ids[1],
			relay_parent: test_state.relay_parent,
			pov_hash: pov_c.hash(),
			head_data: output_head_data_c.clone(),
			erasure_root: make_erasure_root(&test_state, pov_b.clone(), pvd_c.clone()),
			validation_code: validation_code_c.0.clone(),
			persisted_validation_data_hash: pvd_c.hash(),
		}
		.build();
		let candidate_a_hash = candidate_a.hash();
		let candidate_b_hash = candidate_b.hash();
		let candidate_c_hash = candidate_c.hash();

		// Back a chain of two candidates for the first paraid. Back one candidate for the second
		// paraid.
		for (candidate, pvd, validator_index) in [
			(candidate_a, pvd_a, ValidatorIndex(2)),
			(candidate_b, pvd_b, ValidatorIndex(1)),
			(candidate_c, pvd_c, ValidatorIndex(3)),
		] {
			let public = Keystore::sr25519_generate_new(
				&*test_state.keystore,
				ValidatorId::ID,
				Some(&test_state.validators[validator_index.0 as usize].to_seed()),
			)
			.expect("Insert key into keystore");

			let signed = SignedFullStatementWithPVD::sign(
				&test_state.keystore,
				StatementWithPVD::Seconded(candidate.clone(), pvd.clone()),
				&test_state.signing_context,
				validator_index,
				&public.into(),
			)
			.ok()
			.flatten()
			.expect("should be signed");

			let statement =
				CandidateBackingMessage::Statement(test_state.relay_parent, signed.clone());

			virtual_overseer.send(FromOrchestra::Communication { msg: statement }).await;

			// Prospective parachains are notified about candidate seconded first.
			assert_matches!(
				virtual_overseer.recv().await,
				AllMessages::ProspectiveParachains(
					ProspectiveParachainsMessage::IntroduceSecondedCandidate(
						req,
						tx,
					),
				) if
					req.candidate_receipt == candidate
					&& req.candidate_para == candidate.descriptor.para_id
					&& pvd == req.persisted_validation_data => {
					tx.send(true).unwrap();
				}
			);

			assert_matches!(
				virtual_overseer.recv().await,
				AllMessages::ProspectiveParachains(
					ProspectiveParachainsMessage::CandidateBacked(
						candidate_para_id, candidate_hash
					),
				) if candidate.hash() == candidate_hash && candidate_para_id == candidate.descriptor.para_id
			);

			assert_matches!(
				virtual_overseer.recv().await,
				AllMessages::StatementDistribution(StatementDistributionMessage::Backed (
					candidate_hash
				)) if candidate.hash() == candidate_hash
			);
		}

		// Happy case, all candidates should be present.
		let (tx, rx) = oneshot::channel();
		let msg = CandidateBackingMessage::GetBackableCandidates(
			[
				(
					test_state.chain_ids[0],
					vec![
						(candidate_a_hash, test_state.relay_parent),
						(candidate_b_hash, test_state.relay_parent),
					],
				),
				(test_state.chain_ids[1], vec![(candidate_c_hash, test_state.relay_parent)]),
			]
			.into_iter()
			.collect(),
			tx,
		);
		virtual_overseer.send(FromOrchestra::Communication { msg }).await;
		let mut candidates = rx.await.unwrap();
		assert_eq!(2, candidates.len());
		assert_eq!(
			candidates
				.remove(&test_state.chain_ids[0])
				.unwrap()
				.iter()
				.map(|c| c.hash())
				.collect::<Vec<_>>(),
			vec![candidate_a_hash, candidate_b_hash]
		);
		assert_eq!(
			candidates
				.remove(&test_state.chain_ids[1])
				.unwrap()
				.iter()
				.map(|c| c.hash())
				.collect::<Vec<_>>(),
			vec![candidate_c_hash]
		);

		// The first candidate of the first para is invalid (we supply the wrong relay parent or a
		// wrong candidate hash). No candidates should be returned for paraid 1. ParaId 2 should be
		// fine.
		for candidates in [
			vec![
				(candidate_a_hash, Hash::repeat_byte(9)),
				(candidate_b_hash, test_state.relay_parent),
			],
			vec![
				(CandidateHash(Hash::repeat_byte(9)), test_state.relay_parent),
				(candidate_b_hash, test_state.relay_parent),
			],
		] {
			let (tx, rx) = oneshot::channel();
			let msg = CandidateBackingMessage::GetBackableCandidates(
				[
					(test_state.chain_ids[0], candidates),
					(test_state.chain_ids[1], vec![(candidate_c_hash, test_state.relay_parent)]),
				]
				.into_iter()
				.collect(),
				tx,
			);
			virtual_overseer.send(FromOrchestra::Communication { msg }).await;
			let mut candidates = rx.await.unwrap();
			assert_eq!(candidates.len(), 1);

			assert!(candidates.remove(&test_state.chain_ids[0]).is_none());
			assert_eq!(
				candidates
					.remove(&test_state.chain_ids[1])
					.unwrap()
					.iter()
					.map(|c| c.hash())
					.collect::<Vec<_>>(),
				vec![candidate_c_hash]
			);
		}

		// The second candidate of the first para is invalid (we supply the wrong relay parent or a
		// wrong candidate hash). The first candidate of the first para should still be present.
		// ParaId 2 is fine.
		for candidates in [
			vec![
				(candidate_a_hash, test_state.relay_parent),
				(candidate_b_hash, Hash::repeat_byte(9)),
			],
			vec![
				(candidate_a_hash, test_state.relay_parent),
				(CandidateHash(Hash::repeat_byte(9)), test_state.relay_parent),
			],
		] {
			let (tx, rx) = oneshot::channel();
			let msg = CandidateBackingMessage::GetBackableCandidates(
				[
					(test_state.chain_ids[0], candidates),
					(test_state.chain_ids[1], vec![(candidate_c_hash, test_state.relay_parent)]),
				]
				.into_iter()
				.collect(),
				tx,
			);
			virtual_overseer.send(FromOrchestra::Communication { msg }).await;
			let mut candidates = rx.await.unwrap();
			assert_eq!(2, candidates.len());
			assert_eq!(
				candidates
					.remove(&test_state.chain_ids[0])
					.unwrap()
					.iter()
					.map(|c| c.hash())
					.collect::<Vec<_>>(),
				vec![candidate_a_hash]
			);
			assert_eq!(
				candidates
					.remove(&test_state.chain_ids[1])
					.unwrap()
					.iter()
					.map(|c| c.hash())
					.collect::<Vec<_>>(),
				vec![candidate_c_hash]
			);
		}

		// Both candidates of para id 1 are invalid (we supply the wrong relay parent or a wrong
		// candidate hash). No candidates should be returned for para id 1. Para Id 2 is fine.
		for candidates in [
			vec![
				(CandidateHash(Hash::repeat_byte(9)), test_state.relay_parent),
				(CandidateHash(Hash::repeat_byte(10)), test_state.relay_parent),
			],
			vec![
				(candidate_a_hash, Hash::repeat_byte(9)),
				(candidate_b_hash, Hash::repeat_byte(10)),
			],
		] {
			let (tx, rx) = oneshot::channel();
			let msg = CandidateBackingMessage::GetBackableCandidates(
				[
					(test_state.chain_ids[0], candidates),
					(test_state.chain_ids[1], vec![(candidate_c_hash, test_state.relay_parent)]),
				]
				.into_iter()
				.collect(),
				tx,
			);
			virtual_overseer.send(FromOrchestra::Communication { msg }).await;
			let mut candidates = rx.await.unwrap();
			assert_eq!(candidates.len(), 1);

			assert!(candidates.remove(&test_state.chain_ids[0]).is_none());
			assert_eq!(
				candidates
					.remove(&test_state.chain_ids[1])
					.unwrap()
					.iter()
					.map(|c| c.hash())
					.collect::<Vec<_>>(),
				vec![candidate_c_hash]
			);
		}

		virtual_overseer
			.send(FromOrchestra::Signal(OverseerSignal::ActiveLeaves(
				ActiveLeavesUpdate::stop_work(test_state.relay_parent),
			)))
			.await;
		virtual_overseer
	});
}

#[test]
fn extract_core_index_from_statement_works() {
	let test_state = TestState::default();

	let pov_a = PoV { block_data: BlockData(vec![42, 43, 44]) };
	let pvd_a = dummy_pvd();
	let validation_code_a = ValidationCode(vec![1, 2, 3]);

	let pov_hash = pov_a.hash();

	let mut candidate = TestCandidateBuilder {
		para_id: test_state.chain_ids[0],
		relay_parent: test_state.relay_parent,
		pov_hash,
		erasure_root: make_erasure_root(&test_state, pov_a.clone(), pvd_a.clone()),
		persisted_validation_data_hash: pvd_a.hash(),
		validation_code: validation_code_a.0.clone(),
		..Default::default()
	}
	.build();

	let public2 = Keystore::sr25519_generate_new(
		&*test_state.keystore,
		ValidatorId::ID,
		Some(&test_state.validators[2].to_seed()),
	)
	.expect("Insert key into keystore");

	let signed_statement_1 = SignedFullStatementWithPVD::sign(
		&test_state.keystore,
		StatementWithPVD::Seconded(candidate.clone(), pvd_a.clone()),
		&test_state.signing_context,
		ValidatorIndex(2),
		&public2.into(),
	)
	.ok()
	.flatten()
	.expect("should be signed");

	let public1 = Keystore::sr25519_generate_new(
		&*test_state.keystore,
		ValidatorId::ID,
		Some(&test_state.validators[1].to_seed()),
	)
	.expect("Insert key into keystore");

	let signed_statement_2 = SignedFullStatementWithPVD::sign(
		&test_state.keystore,
		StatementWithPVD::Seconded(candidate.clone(), pvd_a.clone()),
		&test_state.signing_context,
		ValidatorIndex(1),
		&public1.into(),
	)
	.ok()
	.flatten()
	.expect("should be signed");

	candidate.descriptor.set_para_id(test_state.chain_ids[1]);

	let signed_statement_3 = SignedFullStatementWithPVD::sign(
		&test_state.keystore,
		StatementWithPVD::Seconded(candidate, pvd_a.clone()),
		&test_state.signing_context,
		ValidatorIndex(1),
		&public1.into(),
	)
	.ok()
	.flatten()
	.expect("should be signed");

	let core_index_1 = core_index_from_statement(
		&test_state.validator_to_group,
		&test_state.validator_groups.1,
		test_state.availability_cores.len() as _,
		&test_state.claim_queue.clone().into(),
		&signed_statement_1,
	)
	.unwrap();

	assert_eq!(core_index_1, CoreIndex(0));

	let core_index_2 = core_index_from_statement(
		&test_state.validator_to_group,
		&test_state.validator_groups.1,
		test_state.availability_cores.len() as _,
		&test_state.claim_queue.clone().into(),
		&signed_statement_2,
	);

	// Must be none, para_id in descriptor is different than para assigned to core
	assert_eq!(core_index_2, None);

	let core_index_3 = core_index_from_statement(
		&test_state.validator_to_group,
		&test_state.validator_groups.1,
		test_state.availability_cores.len() as _,
		&test_state.claim_queue.clone().into(),
		&signed_statement_3,
	)
	.unwrap();

	assert_eq!(core_index_3, CoreIndex(1));
}

#[test]
fn backing_works_while_validation_ongoing() {
	let test_state = TestState::default();
	test_harness(test_state.keystore.clone(), |mut virtual_overseer| async move {
		let para_id = activate_initial_leaf(&mut virtual_overseer, &test_state).await;

		let pov_abc = PoV { block_data: BlockData(vec![1, 2, 3]) };
		let pvd_abc = dummy_pvd();
		let validation_code_abc = ValidationCode(vec![1, 2, 3]);

		let pov_hash = pov_abc.hash();

		let expected_head_data = test_state.head_data.get(&test_state.chain_ids[0]).unwrap();

		let candidate_a = TestCandidateBuilder {
			para_id: test_state.chain_ids[0],
			relay_parent: test_state.relay_parent,
			pov_hash,
			head_data: expected_head_data.clone(),
			erasure_root: make_erasure_root(&test_state, pov_abc.clone(), pvd_abc.clone()),
			validation_code: validation_code_abc.0.clone(),
			..Default::default()
		}
		.build();

		let candidate_a_hash = candidate_a.hash();
		let candidate_a_commitments_hash = candidate_a.commitments.hash();

		let public1 = Keystore::sr25519_generate_new(
			&*test_state.keystore,
			ValidatorId::ID,
			Some(&test_state.validators[5].to_seed()),
		)
		.expect("Insert key into keystore");
		let public2 = Keystore::sr25519_generate_new(
			&*test_state.keystore,
			ValidatorId::ID,
			Some(&test_state.validators[2].to_seed()),
		)
		.expect("Insert key into keystore");
		let public3 = Keystore::sr25519_generate_new(
			&*test_state.keystore,
			ValidatorId::ID,
			Some(&test_state.validators[3].to_seed()),
		)
		.expect("Insert key into keystore");

		let signed_a = SignedFullStatementWithPVD::sign(
			&test_state.keystore,
			StatementWithPVD::Seconded(candidate_a.clone(), pvd_abc.clone()),
			&test_state.signing_context,
			ValidatorIndex(2),
			&public2.into(),
		)
		.ok()
		.flatten()
		.expect("should be signed");

		let signed_b = SignedFullStatementWithPVD::sign(
			&test_state.keystore,
			StatementWithPVD::Valid(candidate_a_hash),
			&test_state.signing_context,
			ValidatorIndex(5),
			&public1.into(),
		)
		.ok()
		.flatten()
		.expect("should be signed");

		let signed_c = SignedFullStatementWithPVD::sign(
			&test_state.keystore,
			StatementWithPVD::Valid(candidate_a_hash),
			&test_state.signing_context,
			ValidatorIndex(3),
			&public3.into(),
		)
		.ok()
		.flatten()
		.expect("should be signed");

		let statement =
			CandidateBackingMessage::Statement(test_state.relay_parent, signed_a.clone());
		virtual_overseer.send(FromOrchestra::Communication { msg: statement }).await;

		assert_matches!(
			virtual_overseer.recv().await,
			AllMessages::ProspectiveParachains(
				ProspectiveParachainsMessage::IntroduceSecondedCandidate(
					req,
					tx,
				),
			) if
				req.candidate_receipt == candidate_a
				&& req.candidate_para == para_id
				&& pvd_abc == req.persisted_validation_data => {
				tx.send(true).unwrap();
			}
		);

		assert_validation_requests(&mut virtual_overseer, validation_code_abc.clone()).await;

		// Sending a `Statement::Seconded` for our assignment will start
		// validation process. The first thing requested is PoV from the
		// `PoVDistribution`.
		assert_matches!(
			virtual_overseer.recv().await,
			AllMessages::AvailabilityDistribution(
				AvailabilityDistributionMessage::FetchPoV {
					relay_parent,
					tx,
					..
				}
			) if relay_parent == test_state.relay_parent => {
				tx.send(pov_abc.clone()).unwrap();
			}
		);

		// The next step is the actual request to Validation subsystem
		// to validate the `Seconded` candidate.
		assert_matches!(
			virtual_overseer.recv().await,
			AllMessages::CandidateValidation(
				CandidateValidationMessage::ValidateFromExhaustive {
					validation_data,
					validation_code,
					candidate_receipt,
					pov,
					exec_kind,
					response_sender,
					..
				},
			) if validation_data == pvd_abc &&
				validation_code == validation_code_abc &&
				*pov == pov_abc && candidate_receipt.descriptor == candidate_a.descriptor &&
				exec_kind == PvfExecKind::BackingSystemParas &&
				candidate_a_commitments_hash == candidate_receipt.commitments_hash =>
			{
				// we never validate the candidate. our local node
				// shouldn't issue any statements.
				std::mem::forget(response_sender);
			}
		);

		let statement =
			CandidateBackingMessage::Statement(test_state.relay_parent, signed_b.clone());

		virtual_overseer.send(FromOrchestra::Communication { msg: statement }).await;

		// Candidate gets backed entirely by other votes.
		assert_matches!(
			virtual_overseer.recv().await,
			AllMessages::ProspectiveParachains(
				ProspectiveParachainsMessage::CandidateBacked(
					candidate_para_id, candidate_hash
				),
			) if candidate_a_hash == candidate_hash && candidate_para_id == para_id
		);

		let statement =
			CandidateBackingMessage::Statement(test_state.relay_parent, signed_c.clone());

		virtual_overseer.send(FromOrchestra::Communication { msg: statement }).await;

		let (tx, rx) = oneshot::channel();
		let msg = CandidateBackingMessage::GetBackableCandidates(
			std::iter::once((
				test_state.chain_ids[0],
				vec![(candidate_a.hash(), test_state.relay_parent)],
			))
			.collect(),
			tx,
		);

		virtual_overseer.send(FromOrchestra::Communication { msg }).await;

		let mut candidates = rx.await.unwrap();
		assert_eq!(candidates.len(), 1);
		let candidates = candidates.remove(&test_state.chain_ids[0]).unwrap();
		assert_eq!(1, candidates.len());
		assert_eq!(candidates[0].validity_votes().len(), 3);

		assert!(candidates[0]
			.validity_votes()
			.contains(&ValidityAttestation::Implicit(signed_a.signature().clone())));
		assert!(candidates[0]
			.validity_votes()
			.contains(&ValidityAttestation::Explicit(signed_b.signature().clone())));
		assert!(candidates[0]
			.validity_votes()
			.contains(&ValidityAttestation::Explicit(signed_c.signature().clone())));
		assert_eq!(
			candidates[0].validator_indices_and_core_index(false),
			(bitvec::bitvec![u8, bitvec::order::Lsb0; 1, 0, 1, 1].as_bitslice(), None)
		);

		virtual_overseer
			.send(FromOrchestra::Signal(OverseerSignal::ActiveLeaves(
				ActiveLeavesUpdate::stop_work(test_state.relay_parent),
			)))
			.await;
		virtual_overseer
	});
}

// Issuing conflicting statements on the same candidate should be a misbehavior.
#[test]
fn backing_misbehavior_works() {
	let test_state = TestState::default();
	test_harness(test_state.keystore.clone(), |mut virtual_overseer| async move {
		let para_id = activate_initial_leaf(&mut virtual_overseer, &test_state).await;

		let pov_a = PoV { block_data: BlockData(vec![1, 2, 3]) };

		let pov_hash = pov_a.hash();
		let pvd_a = dummy_pvd();
		let validation_code_a = ValidationCode(vec![1, 2, 3]);

		let expected_head_data = test_state.head_data.get(&test_state.chain_ids[0]).unwrap();

		let candidate_a = TestCandidateBuilder {
			para_id: test_state.chain_ids[0],
			relay_parent: test_state.relay_parent,
			pov_hash,
			erasure_root: make_erasure_root(&test_state, pov_a.clone(), pvd_a.clone()),
			head_data: expected_head_data.clone(),
			validation_code: validation_code_a.0.clone(),
			..Default::default()
		}
		.build();

		let candidate_a_hash = candidate_a.hash();
		let public2 = Keystore::sr25519_generate_new(
			&*test_state.keystore,
			ValidatorId::ID,
			Some(&test_state.validators[2].to_seed()),
		)
		.expect("Insert key into keystore");
		let seconded_2 = SignedFullStatementWithPVD::sign(
			&test_state.keystore,
			StatementWithPVD::Seconded(candidate_a.clone(), pvd_a.clone()),
			&test_state.signing_context,
			ValidatorIndex(2),
			&public2.into(),
		)
		.ok()
		.flatten()
		.expect("should be signed");

		let valid_2 = SignedFullStatementWithPVD::sign(
			&test_state.keystore,
			StatementWithPVD::Valid(candidate_a_hash),
			&test_state.signing_context,
			ValidatorIndex(2),
			&public2.into(),
		)
		.ok()
		.flatten()
		.expect("should be signed");

		let statement =
			CandidateBackingMessage::Statement(test_state.relay_parent, seconded_2.clone());

		virtual_overseer.send(FromOrchestra::Communication { msg: statement }).await;

		// Prospective parachains are notified about candidate seconded first.
		assert_matches!(
			virtual_overseer.recv().await,
			AllMessages::ProspectiveParachains(
				ProspectiveParachainsMessage::IntroduceSecondedCandidate(
					req,
					tx,
<<<<<<< HEAD
				),
			) if
				req.candidate_receipt == candidate_a
				&& req.candidate_para == para_id
				&& pvd_a == req.persisted_validation_data => {
				tx.send(true).unwrap();
=======
					..
				}
			) if relay_parent == test_state.relay_parent => {
				tx.send(pov_a.clone()).unwrap();
			}
		);

		assert_matches!(
			virtual_overseer.recv().await,
			AllMessages::CandidateValidation(
				CandidateValidationMessage::ValidateFromExhaustive {
					validation_data,
					validation_code,
					candidate_receipt,
					pov,
					exec_kind,
					response_sender,
					..
				},
			) if validation_data == pvd_a &&
				validation_code == validation_code_a &&
				*pov == pov_a && candidate_receipt.descriptor == candidate_a.descriptor &&
				exec_kind == PvfExecKind::BackingSystemParas &&
				candidate_a_commitments_hash == candidate_receipt.commitments_hash =>
			{
				response_sender.send(Ok(
					ValidationResult::Valid(CandidateCommitments {
						head_data: expected_head_data.clone(),
						upward_messages: Default::default(),
						horizontal_messages: Default::default(),
						new_validation_code: None,
						processed_downward_messages: 0,
						hrmp_watermark: 0,
					}, test_state.validation_data.clone()),
				)).unwrap();
>>>>>>> 54c19f53
			}
		);

		assert_validate_seconded_candidate(
			&mut virtual_overseer,
			test_state.relay_parent,
			&candidate_a,
			&pov_a,
			&pvd_a,
			&validation_code_a,
			expected_head_data,
			true,
		)
		.await;

		assert_candidate_is_shared_and_backed(
			&mut virtual_overseer,
			&test_state.relay_parent,
			&para_id,
			&candidate_a_hash,
		)
		.await;

		// This `Valid` statement is redundant after the `Seconded` statement already sent.
		let statement =
			CandidateBackingMessage::Statement(test_state.relay_parent, valid_2.clone());

		virtual_overseer.send(FromOrchestra::Communication { msg: statement }).await;

		assert_matches!(
			virtual_overseer.recv().await,
			AllMessages::Provisioner(
				ProvisionerMessage::ProvisionableData(
					_,
					ProvisionableData::MisbehaviorReport(
						relay_parent,
						validator_index,
						Misbehavior::ValidityDoubleVote(vdv),
					)
				)
			) if relay_parent == test_state.relay_parent => {
				let ((t1, s1), (t2, s2)) = vdv.deconstruct::<TableContext>();
				let t1 = table_statement_to_primitive(t1);
				let t2 = table_statement_to_primitive(t2);

				SignedFullStatement::new(
					t1,
					validator_index,
					s1,
					&test_state.signing_context,
					&test_state.validator_public[validator_index.0 as usize],
				).expect("signature must be valid");

				SignedFullStatement::new(
					t2,
					validator_index,
					s2,
					&test_state.signing_context,
					&test_state.validator_public[validator_index.0 as usize],
				).expect("signature must be valid");
			}
		);
		virtual_overseer
	});
}

// Test that if we are asked to second an invalid candidate we can still second a valid one
// afterwards.
#[test]
fn backing_doesnt_second_invalid() {
	let test_state = TestState::default();
	test_harness(test_state.keystore.clone(), |mut virtual_overseer| async move {
		let para_id = activate_initial_leaf(&mut virtual_overseer, &test_state).await;

		let pov_block_a = PoV { block_data: BlockData(vec![42, 43, 44]) };
		let pvd_a = dummy_pvd();
		let validation_code_a = ValidationCode(vec![1, 2, 3]);

		let pov_block_b = PoV { block_data: BlockData(vec![45, 46, 47]) };
		let pvd_b = {
			let mut pvd_b = pvd_a.clone();
			pvd_b.parent_head = HeadData(vec![14, 15, 16]);
			pvd_b.max_pov_size = pvd_a.max_pov_size / 2;
			pvd_b
		};
		let validation_code_b = ValidationCode(vec![4, 5, 6]);

		let pov_hash_a = pov_block_a.hash();
		let pov_hash_b = pov_block_b.hash();

		let expected_head_data = test_state.head_data.get(&test_state.chain_ids[0]).unwrap();

		let candidate_a = TestCandidateBuilder {
			para_id: test_state.chain_ids[0],
			relay_parent: test_state.relay_parent,
			pov_hash: pov_hash_a,
			erasure_root: make_erasure_root(&test_state, pov_block_a.clone(), pvd_a.clone()),
			persisted_validation_data_hash: pvd_a.hash(),
			validation_code: validation_code_a.0.clone(),
			..Default::default()
		}
		.build();

		let candidate_b = TestCandidateBuilder {
			para_id: test_state.chain_ids[0],
			relay_parent: test_state.relay_parent,
			pov_hash: pov_hash_b,
			erasure_root: make_erasure_root(&test_state, pov_block_b.clone(), pvd_b.clone()),
			head_data: expected_head_data.clone(),
			persisted_validation_data_hash: pvd_b.hash(),
			validation_code: validation_code_b.0.clone(),
		}
		.build();

		let second = CandidateBackingMessage::Second(
			test_state.relay_parent,
			candidate_a.to_plain(),
			pvd_a.clone(),
			pov_block_a.clone(),
		);

		virtual_overseer.send(FromOrchestra::Communication { msg: second }).await;

		assert_validation_requests(&mut virtual_overseer, validation_code_a.clone()).await;

		assert_matches!(
			virtual_overseer.recv().await,
			AllMessages::CandidateValidation(
				CandidateValidationMessage::ValidateFromExhaustive {
					validation_data,
					validation_code,
					candidate_receipt,
					pov,
					exec_kind,
					response_sender,
					..
				},
			) if validation_data == pvd_a &&
				validation_code == validation_code_a &&
				*pov == pov_block_a && candidate_receipt.descriptor == candidate_a.descriptor &&
				exec_kind == PvfExecKind::BackingSystemParas &&
				candidate_a.commitments.hash() == candidate_receipt.commitments_hash =>
			{
				response_sender.send(Ok(ValidationResult::Invalid(InvalidCandidate::BadReturn))).unwrap();
			}
		);

		assert_matches!(
			virtual_overseer.recv().await,
			AllMessages::CollatorProtocol(
				CollatorProtocolMessage::Invalid(parent_hash, c)
			) if parent_hash == test_state.relay_parent && c == candidate_a.to_plain()
		);

		let second = CandidateBackingMessage::Second(
			test_state.relay_parent,
			candidate_b.to_plain(),
			pvd_b.clone(),
			pov_block_b.clone(),
		);

		virtual_overseer.send(FromOrchestra::Communication { msg: second }).await;

		assert_validation_requests(&mut virtual_overseer, validation_code_b.clone()).await;

<<<<<<< HEAD
		assert_validate_from_exhaustive(
			&mut virtual_overseer,
			&pvd_b,
			&pov_block_b,
			&validation_code_b,
			&candidate_b,
			expected_head_data,
			test_state.validation_data.clone(),
		)
		.await;
=======
		assert_matches!(
			virtual_overseer.recv().await,
			AllMessages::CandidateValidation(
				CandidateValidationMessage::ValidateFromExhaustive {
					validation_data,
					validation_code,
					candidate_receipt,
					pov,
					exec_kind,
					response_sender,
					..
				},
			) if validation_data == pvd_b &&
				validation_code == validation_code_b &&
				*pov == pov_block_b && candidate_receipt.descriptor == candidate_b.descriptor &&
				exec_kind == PvfExecKind::BackingSystemParas &&
				candidate_b.commitments.hash() == candidate_receipt.commitments_hash =>
			{
				response_sender.send(Ok(
					ValidationResult::Valid(CandidateCommitments {
						head_data: expected_head_data.clone(),
						upward_messages: Default::default(),
						horizontal_messages: Default::default(),
						new_validation_code: None,
						processed_downward_messages: 0,
						hrmp_watermark: 0,
					}, pvd_b.clone()),
				)).unwrap();
			}
		);
>>>>>>> 54c19f53

		assert_matches!(
			virtual_overseer.recv().await,
			AllMessages::AvailabilityStore(
				AvailabilityStoreMessage::StoreAvailableData { candidate_hash, tx, .. }
			) if candidate_hash == candidate_b.hash() => {
				tx.send(Ok(())).unwrap();
			}
		);

		let hypothetical_candidate_b = HypotheticalCandidate::Complete {
			candidate_hash: candidate_b.hash(),
			receipt: Arc::new(candidate_b.clone()),
			persisted_validation_data: pvd_a.clone(), // ???
		};
		let expected_request_b = HypotheticalMembershipRequest {
			candidates: vec![hypothetical_candidate_b.clone()],
			fragment_chain_relay_parent: Some(test_state.relay_parent),
		};
		let expected_response_b = make_hypothetical_membership_response(
			hypothetical_candidate_b.clone(),
			test_state.relay_parent,
		);

		assert_hypothetical_membership_requests(
			&mut virtual_overseer,
			vec![
				// (expected_request_a, expected_response_a),
				(expected_request_b, expected_response_b),
			],
		)
		.await;

		// Prospective parachains are notified.
		assert_matches!(
			virtual_overseer.recv().await,
			AllMessages::ProspectiveParachains(
				ProspectiveParachainsMessage::IntroduceSecondedCandidate(
					req,
					tx,
				),
			) => {
				assert_eq!(req.candidate_receipt, candidate_b);
				assert_eq!(req.candidate_para, para_id);
				assert_eq!(pvd_a, req.persisted_validation_data); // ???
				tx.send(true).unwrap();
			}
		);

		virtual_overseer
			.send(FromOrchestra::Signal(OverseerSignal::ActiveLeaves(
				ActiveLeavesUpdate::stop_work(test_state.relay_parent),
			)))
			.await;
		virtual_overseer
	});
}

// Test that if we have already issued a statement (in this case `Invalid`) about a candidate we
// will not be issuing a `Seconded` statement on it.
#[test]
fn backing_second_after_first_fails_works() {
	let test_state = TestState::default();
	test_harness(test_state.keystore.clone(), |mut virtual_overseer| async move {
		let para_id = activate_initial_leaf(&mut virtual_overseer, &test_state).await;

		let pov_a = PoV { block_data: BlockData(vec![42, 43, 44]) };
		let pvd_a = dummy_pvd();
		let validation_code_a = ValidationCode(vec![1, 2, 3]);

		let pov_hash = pov_a.hash();

		let candidate = TestCandidateBuilder {
			para_id: test_state.chain_ids[0],
			relay_parent: test_state.relay_parent,
			pov_hash,
			erasure_root: make_erasure_root(&test_state, pov_a.clone(), pvd_a.clone()),
			persisted_validation_data_hash: pvd_a.hash(),
			validation_code: validation_code_a.0.clone(),
			..Default::default()
		}
		.build();

		let validator2 = Keystore::sr25519_generate_new(
			&*test_state.keystore,
			ValidatorId::ID,
			Some(&test_state.validators[2].to_seed()),
		)
		.expect("Insert key into keystore");

		let signed_a = SignedFullStatementWithPVD::sign(
			&test_state.keystore,
			StatementWithPVD::Seconded(candidate.clone(), pvd_a.clone()),
			&test_state.signing_context,
			ValidatorIndex(2),
			&validator2.into(),
		)
		.ok()
		.flatten()
		.expect("should be signed");

		// Send in a `Statement` with a candidate.
		let statement =
			CandidateBackingMessage::Statement(test_state.relay_parent, signed_a.clone());

		virtual_overseer.send(FromOrchestra::Communication { msg: statement }).await;

		assert_matches!(
			virtual_overseer.recv().await,
			AllMessages::ProspectiveParachains(
				ProspectiveParachainsMessage::IntroduceSecondedCandidate(
					req,
					tx,
				),
			) if
				req.candidate_receipt == candidate
				&& req.candidate_para == para_id
				&& pvd_a == req.persisted_validation_data => {
				tx.send(true).unwrap();
			}
		);

		assert_validation_requests(&mut virtual_overseer, validation_code_a.clone()).await;

		// Subsystem requests PoV and requests validation.
		assert_matches!(
			virtual_overseer.recv().await,
			AllMessages::AvailabilityDistribution(
				AvailabilityDistributionMessage::FetchPoV {
					relay_parent,
					tx,
					..
				}
			) if relay_parent == test_state.relay_parent => {
				tx.send(pov_a.clone()).unwrap();
			}
		);

		// Tell subsystem that this candidate is invalid.
		assert_matches!(
			virtual_overseer.recv().await,
			AllMessages::CandidateValidation(
				CandidateValidationMessage::ValidateFromExhaustive {
					validation_data,
					validation_code,
					candidate_receipt,
					pov,
					exec_kind,
					response_sender,
					..
				},
			) if validation_data == pvd_a &&
				validation_code == validation_code_a &&
				*pov == pov_a && candidate_receipt.descriptor == candidate.descriptor &&
				exec_kind == PvfExecKind::BackingSystemParas &&
				candidate.commitments.hash() == candidate_receipt.commitments_hash =>
			{
				response_sender.send(Ok(ValidationResult::Invalid(InvalidCandidate::BadReturn))).unwrap();
			}
		);

		// Ask subsystem to `Second` a candidate that already has a statement issued about.
		// This should emit no actions from subsystem.
		let second = CandidateBackingMessage::Second(
			test_state.relay_parent,
			candidate.to_plain(),
			pvd_a.clone(),
			pov_a.clone(),
		);

		virtual_overseer.send(FromOrchestra::Communication { msg: second }).await;

		let pov_to_second = PoV { block_data: BlockData(vec![3, 2, 1]) };
		let pvd_to_second = dummy_pvd();
		let validation_code_to_second = ValidationCode(vec![5, 6, 7]);

		let pov_hash = pov_to_second.hash();

		let candidate_to_second = TestCandidateBuilder {
			para_id: test_state.chain_ids[0],
			relay_parent: test_state.relay_parent,
			pov_hash,
			erasure_root: make_erasure_root(
				&test_state,
				pov_to_second.clone(),
				pvd_to_second.clone(),
			),
			persisted_validation_data_hash: pvd_to_second.hash(),
			validation_code: validation_code_to_second.0.clone(),
			..Default::default()
		}
		.build();

		let second = CandidateBackingMessage::Second(
			test_state.relay_parent,
			candidate_to_second.to_plain(),
			pvd_to_second.clone(),
			pov_to_second.clone(),
		);

		// In order to trigger _some_ actions from subsystem ask it to second another
		// candidate. The only reason to do so is to make sure that no actions were
		// triggered on the prev step.
		virtual_overseer.send(FromOrchestra::Communication { msg: second }).await;

		assert_validation_requests(&mut virtual_overseer, validation_code_to_second.clone()).await;

		assert_matches!(
			virtual_overseer.recv().await,
			AllMessages::CandidateValidation(
				CandidateValidationMessage::ValidateFromExhaustive { pov, .. },
			) => {
				assert_eq!(&*pov, &pov_to_second);
			}
		);
		virtual_overseer
	});
}

// Test that if the validation of the candidate has failed this does not stop the work of this
// subsystem and so it is not fatal to the node.
#[test]
fn backing_works_after_failed_validation() {
	let test_state = TestState::default();
	test_harness(test_state.keystore.clone(), |mut virtual_overseer| async move {
		let para_id = activate_initial_leaf(&mut virtual_overseer, &test_state).await;

		let pov_a = PoV { block_data: BlockData(vec![42, 43, 44]) };
		let pvd_a = dummy_pvd();
		let validation_code_a = ValidationCode(vec![1, 2, 3]);

		let pov_hash = pov_a.hash();

		let candidate = TestCandidateBuilder {
			para_id: test_state.chain_ids[0],
			relay_parent: test_state.relay_parent,
			pov_hash,
			erasure_root: make_erasure_root(&test_state, pov_a.clone(), pvd_a.clone()),
			validation_code: validation_code_a.0.clone(),
			..Default::default()
		}
		.build();

		let public2 = Keystore::sr25519_generate_new(
			&*test_state.keystore,
			ValidatorId::ID,
			Some(&test_state.validators[2].to_seed()),
		)
		.expect("Insert key into keystore");
		let signed_a = SignedFullStatementWithPVD::sign(
			&test_state.keystore,
			StatementWithPVD::Seconded(candidate.clone(), pvd_a.clone()),
			&test_state.signing_context,
			ValidatorIndex(2),
			&public2.into(),
		)
		.ok()
		.flatten()
		.expect("should be signed");

		// Send in a `Statement` with a candidate.
		let statement =
			CandidateBackingMessage::Statement(test_state.relay_parent, signed_a.clone());

		virtual_overseer.send(FromOrchestra::Communication { msg: statement }).await;

		assert_matches!(
			virtual_overseer.recv().await,
			AllMessages::ProspectiveParachains(
				ProspectiveParachainsMessage::IntroduceSecondedCandidate(
					req,
					tx,
				),
			) if
				req.candidate_receipt == candidate
				&& req.candidate_para == para_id
				&& pvd_a == req.persisted_validation_data => {
				tx.send(true).unwrap();
			}
		);

		assert_validation_requests(&mut virtual_overseer, validation_code_a.clone()).await;

		// Subsystem requests PoV and requests validation.
		assert_matches!(
			virtual_overseer.recv().await,
			AllMessages::AvailabilityDistribution(
				AvailabilityDistributionMessage::FetchPoV {
					relay_parent,
					tx,
					..
				}
			) if relay_parent == test_state.relay_parent => {
				tx.send(pov_a.clone()).unwrap();
			}
		);

		// Tell subsystem that this candidate is invalid.
		assert_matches!(
			virtual_overseer.recv().await,
			AllMessages::CandidateValidation(
				CandidateValidationMessage::ValidateFromExhaustive {
					validation_data,
					validation_code,
					candidate_receipt,
					pov,
					exec_kind,
					response_sender,
					..
				},
			) if validation_data == pvd_a &&
				validation_code == validation_code_a &&
				*pov == pov_a && candidate_receipt.descriptor == candidate.descriptor &&
				exec_kind == PvfExecKind::BackingSystemParas &&
				candidate.commitments.hash() == candidate_receipt.commitments_hash =>
			{
				response_sender.send(Err(ValidationFailed("Internal test error".into()))).unwrap();
			}
		);

		// Try to get a set of backable candidates to trigger _some_ action in the subsystem
		// and check that it is still alive.
		let (tx, rx) = oneshot::channel();
		let msg = CandidateBackingMessage::GetBackableCandidates(
			std::iter::once((
				test_state.chain_ids[0],
				vec![(candidate.hash(), test_state.relay_parent)],
			))
			.collect(),
			tx,
		);

		virtual_overseer.send(FromOrchestra::Communication { msg }).await;
		assert_eq!(rx.await.unwrap().len(), 0);
		virtual_overseer
	});
}

#[test]
fn candidate_backing_reorders_votes() {
	use sp_core::Encode;

	let core_idx = CoreIndex(10);
	let validators = vec![
		Sr25519Keyring::Alice,
		Sr25519Keyring::Bob,
		Sr25519Keyring::Charlie,
		Sr25519Keyring::Dave,
		Sr25519Keyring::Ferdie,
		Sr25519Keyring::One,
	];

	let validator_public = validator_pubkeys(&validators);
	let validator_groups = {
		let mut validator_groups = HashMap::new();
		validator_groups
			.insert(core_idx, vec![0, 1, 2, 3, 4, 5].into_iter().map(ValidatorIndex).collect());
		validator_groups
	};

	let table_context = TableContext {
		validator: None,
		disabled_validators: Vec::new(),
		groups: validator_groups,
		validators: validator_public.clone(),
	};

	let fake_attestation = |idx: u32| {
		let candidate =
			dummy_candidate_receipt_bad_sig(Default::default(), Some(Default::default()));
		let hash = candidate.hash();
		let mut data = vec![0; 64];
		data[0..32].copy_from_slice(hash.0.as_bytes());
		data[32..36].copy_from_slice(idx.encode().as_slice());

		let sig = ValidatorSignature::try_from(data).unwrap();
		polkadot_statement_table::generic::ValidityAttestation::Implicit(sig)
	};

	let attested = TableAttestedCandidate {
		candidate: dummy_committed_candidate_receipt_v2(dummy_hash()),
		validity_votes: vec![
			(ValidatorIndex(5), fake_attestation(5)),
			(ValidatorIndex(3), fake_attestation(3)),
			(ValidatorIndex(1), fake_attestation(1)),
		],
		group_id: core_idx,
	};

	let backed = table_attested_to_backed(attested, &table_context, false).unwrap();

	let expected_bitvec = {
		let mut validator_indices = BitVec::<u8, bitvec::order::Lsb0>::with_capacity(6);
		validator_indices.resize(6, false);

		validator_indices.set(1, true);
		validator_indices.set(3, true);
		validator_indices.set(5, true);

		validator_indices
	};

	// Should be in bitfield order, which is opposite to the order provided to the function.
	let expected_attestations =
		vec![fake_attestation(1).into(), fake_attestation(3).into(), fake_attestation(5).into()];

	assert_eq!(
		backed.validator_indices_and_core_index(false),
		(expected_bitvec.as_bitslice(), None)
	);
	assert_eq!(backed.validity_votes(), expected_attestations);
}

// Test whether we retry on failed PoV fetching.
#[test]
fn retry_works() {
	let test_state = TestState::default();
	test_harness(test_state.keystore.clone(), |mut virtual_overseer| async move {
		let para_id = activate_initial_leaf(&mut virtual_overseer, &test_state).await;

		let pov_a = PoV { block_data: BlockData(vec![42, 43, 44]) };
		let pvd_a = dummy_pvd();
		let validation_code_a = ValidationCode(vec![1, 2, 3]);

		let pov_hash = pov_a.hash();
		let expected_head_data = test_state.head_data.get(&para_id).unwrap();

		let candidate = TestCandidateBuilder {
			para_id: test_state.chain_ids[0],
			relay_parent: test_state.relay_parent,
			pov_hash,
			erasure_root: make_erasure_root(&test_state, pov_a.clone(), pvd_a.clone()),
			persisted_validation_data_hash: pvd_a.hash(),
			validation_code: validation_code_a.0.clone(),
			head_data: expected_head_data.clone(),
			..Default::default()
		}
		.build();

		let public2 = Keystore::sr25519_generate_new(
			&*test_state.keystore,
			ValidatorId::ID,
			Some(&test_state.validators[2].to_seed()),
		)
		.expect("Insert key into keystore");
		let public3 = Keystore::sr25519_generate_new(
			&*test_state.keystore,
			ValidatorId::ID,
			Some(&test_state.validators[3].to_seed()),
		)
		.expect("Insert key into keystore");
		let public5 = Keystore::sr25519_generate_new(
			&*test_state.keystore,
			ValidatorId::ID,
			Some(&test_state.validators[5].to_seed()),
		)
		.expect("Insert key into keystore");
		let signed_a = SignedFullStatementWithPVD::sign(
			&test_state.keystore,
			StatementWithPVD::Seconded(candidate.clone(), pvd_a.clone()),
			&test_state.signing_context,
			ValidatorIndex(2),
			&public2.into(),
		)
		.ok()
		.flatten()
		.expect("should be signed");
		let signed_b = SignedFullStatementWithPVD::sign(
			&test_state.keystore,
			StatementWithPVD::Valid(candidate.hash()),
			&test_state.signing_context,
			ValidatorIndex(3),
			&public3.into(),
		)
		.ok()
		.flatten()
		.expect("should be signed");
		let signed_c = SignedFullStatementWithPVD::sign(
			&test_state.keystore,
			StatementWithPVD::Valid(candidate.hash()),
			&test_state.signing_context,
			ValidatorIndex(5),
			&public5.into(),
		)
		.ok()
		.flatten()
		.expect("should be signed");

		// Send in a `Statement` with a candidate.
		let statement =
			CandidateBackingMessage::Statement(test_state.relay_parent, signed_a.clone());
		virtual_overseer.send(FromOrchestra::Communication { msg: statement }).await;

		assert_matches!(
			virtual_overseer.recv().await,
			AllMessages::ProspectiveParachains(
				ProspectiveParachainsMessage::IntroduceSecondedCandidate(
					req,
					tx,
				),
			) if
				req.candidate_receipt == candidate
				&& req.candidate_para == para_id
				&& pvd_a == req.persisted_validation_data => {
				tx.send(true).unwrap();
			}
		);

		assert_validation_requests(&mut virtual_overseer, validation_code_a.clone()).await;

		// Subsystem requests PoV and requests validation.
		// We cancel - should mean retry on next backing statement.
		assert_matches!(
			virtual_overseer.recv().await,
			AllMessages::AvailabilityDistribution(
				AvailabilityDistributionMessage::FetchPoV {
					relay_parent,
					tx,
					..
				}
			) if relay_parent == test_state.relay_parent => {
				std::mem::drop(tx);
			}
		);

		let statement =
			CandidateBackingMessage::Statement(test_state.relay_parent, signed_b.clone());
		virtual_overseer.send(FromOrchestra::Communication { msg: statement }).await;

		// Not deterministic which message comes first:
		for _ in 0u32..7 {
			match virtual_overseer.recv().await {
				AllMessages::ProspectiveParachains(
					ProspectiveParachainsMessage::CandidateBacked(
						candidate_para_id,
						candidate_hash,
					),
				) if candidate_hash == candidate_hash && candidate_para_id == para_id => {
					assert_eq!(candidate_para_id, para_id);
					assert_eq!(candidate_hash, candidate.hash());
				},
				AllMessages::AvailabilityDistribution(
					AvailabilityDistributionMessage::FetchPoV { relay_parent, tx, .. },
				) if relay_parent == test_state.relay_parent => {
					std::mem::drop(tx);
				},
				AllMessages::StatementDistribution(StatementDistributionMessage::Backed(
					candidate_hash,
				)) if candidate_hash == candidate.hash() => {},
				AllMessages::RuntimeApi(RuntimeApiMessage::Request(
					_,
					RuntimeApiRequest::ValidationCodeByHash(hash, tx),
				)) if hash == validation_code_a.hash() => {
					tx.send(Ok(Some(validation_code_a.clone()))).unwrap();
				},
				AllMessages::RuntimeApi(RuntimeApiMessage::Request(
					_,
					RuntimeApiRequest::SessionIndexForChild(tx),
				)) => {
					tx.send(Ok(1u32.into())).unwrap();
				},
				AllMessages::RuntimeApi(RuntimeApiMessage::Request(
					_,
					RuntimeApiRequest::SessionExecutorParams(1, tx),
				)) => {
					tx.send(Ok(Some(ExecutorParams::default()))).unwrap();
				},
				AllMessages::RuntimeApi(RuntimeApiMessage::Request(
					_,
					RuntimeApiRequest::NodeFeatures(1, tx),
				)) => {
					tx.send(Ok(NodeFeatures::EMPTY)).unwrap();
				},
				msg => {
					assert!(false, "Unexpected message: {:?}", msg);
				},
			}
		}

		let statement =
			CandidateBackingMessage::Statement(test_state.relay_parent, signed_c.clone());
		virtual_overseer.send(FromOrchestra::Communication { msg: statement }).await;

		assert_validation_requests(&mut virtual_overseer, validation_code_a.clone()).await;

		assert_matches!(
			virtual_overseer.recv().await,
			AllMessages::AvailabilityDistribution(
				AvailabilityDistributionMessage::FetchPoV {
					relay_parent,
					tx,
					..
				}
				// Subsystem requests PoV and requests validation.
				// Now we pass.
				) if relay_parent == test_state.relay_parent => {
					tx.send(pov_a.clone()).unwrap();
				}
		);

		assert_matches!(
			virtual_overseer.recv().await,
			AllMessages::CandidateValidation(
				CandidateValidationMessage::ValidateFromExhaustive {
					validation_data,
					validation_code,
					candidate_receipt,
					pov,
					exec_kind,
					..
				},
			) if validation_data == pvd_a &&
				validation_code == validation_code_a &&
				*pov == pov_a && candidate_receipt.descriptor == candidate.descriptor &&
				exec_kind == PvfExecKind::BackingSystemParas &&
				candidate.commitments.hash() == candidate_receipt.commitments_hash
		);
		virtual_overseer
	});
}

#[test]
fn observes_backing_even_if_not_validator() {
	let test_state = TestState::default();
	let empty_keystore = Arc::new(sc_keystore::LocalKeystore::in_memory());
	test_harness(empty_keystore, |mut virtual_overseer| async move {
		let para_id = activate_initial_leaf(&mut virtual_overseer, &test_state).await;

		let pov = PoV { block_data: BlockData(vec![1, 2, 3]) };
		let pvd = dummy_pvd();
		let validation_code = ValidationCode(vec![1, 2, 3]);

		let pov_hash = pov.hash();

		let expected_head_data = test_state.head_data.get(&test_state.chain_ids[0]).unwrap();

		let candidate_a = TestCandidateBuilder {
			para_id: test_state.chain_ids[0],
			relay_parent: test_state.relay_parent,
			pov_hash,
			head_data: expected_head_data.clone(),
			erasure_root: make_erasure_root(&test_state, pov.clone(), pvd.clone()),
			persisted_validation_data_hash: pvd.hash(),
			validation_code: validation_code.0.clone(),
		}
		.build();

		let candidate_a_hash = candidate_a.hash();
		let public0 = Keystore::sr25519_generate_new(
			&*test_state.keystore,
			ValidatorId::ID,
			Some(&test_state.validators[0].to_seed()),
		)
		.expect("Insert key into keystore");
		let public1 = Keystore::sr25519_generate_new(
			&*test_state.keystore,
			ValidatorId::ID,
			Some(&test_state.validators[5].to_seed()),
		)
		.expect("Insert key into keystore");
		let public2 = Keystore::sr25519_generate_new(
			&*test_state.keystore,
			ValidatorId::ID,
			Some(&test_state.validators[2].to_seed()),
		)
		.expect("Insert key into keystore");

		// Produce a 3-of-5 quorum on the candidate.

		let signed_a = SignedFullStatementWithPVD::sign(
			&test_state.keystore,
			StatementWithPVD::Seconded(candidate_a.clone(), pvd.clone()),
			&test_state.signing_context,
			ValidatorIndex(0),
			&public0.into(),
		)
		.ok()
		.flatten()
		.expect("should be signed");

		let signed_b = SignedFullStatementWithPVD::sign(
			&test_state.keystore,
			StatementWithPVD::Valid(candidate_a_hash),
			&test_state.signing_context,
			ValidatorIndex(5),
			&public1.into(),
		)
		.ok()
		.flatten()
		.expect("should be signed");

		let signed_c = SignedFullStatementWithPVD::sign(
			&test_state.keystore,
			StatementWithPVD::Valid(candidate_a_hash),
			&test_state.signing_context,
			ValidatorIndex(2),
			&public2.into(),
		)
		.ok()
		.flatten()
		.expect("should be signed");

		let statement =
			CandidateBackingMessage::Statement(test_state.relay_parent, signed_a.clone());

		virtual_overseer.send(FromOrchestra::Communication { msg: statement }).await;

		// Prospective parachains are notified about candidate seconded first.
		assert_matches!(
			virtual_overseer.recv().await,
			AllMessages::ProspectiveParachains(
				ProspectiveParachainsMessage::IntroduceSecondedCandidate(
					req,
					tx,
				),
			) if
				req.candidate_receipt == candidate_a
				&& req.candidate_para == para_id
				&& pvd == req.persisted_validation_data => {
				tx.send(true).unwrap();
			}
		);

		let statement =
			CandidateBackingMessage::Statement(test_state.relay_parent, signed_b.clone());

		virtual_overseer.send(FromOrchestra::Communication { msg: statement }).await;

		assert_matches!(
			virtual_overseer.recv().await,
			AllMessages::ProspectiveParachains(
				ProspectiveParachainsMessage::CandidateBacked(
					candidate_para_id, candidate_hash
				),
			) if candidate_a_hash == candidate_hash && candidate_para_id == para_id
		);

		let statement =
			CandidateBackingMessage::Statement(test_state.relay_parent, signed_c.clone());

		virtual_overseer.send(FromOrchestra::Communication { msg: statement }).await;

		virtual_overseer
			.send(FromOrchestra::Signal(OverseerSignal::ActiveLeaves(
				ActiveLeavesUpdate::stop_work(test_state.relay_parent),
			)))
			.await;
		virtual_overseer
	});
}

#[test]
fn new_leaf_view_doesnt_clobber_old() {
	let mut test_state = TestState::default();
	let relay_parent_2 = Hash::repeat_byte(1);
	assert_ne!(test_state.relay_parent, relay_parent_2);
	test_harness(test_state.keystore.clone(), |mut virtual_overseer| async move {
		activate_initial_leaf(&mut virtual_overseer, &test_state).await;

		// New leaf that doesn't clobber old.
		{
			let old_relay_parent = test_state.relay_parent;
			test_state.relay_parent = relay_parent_2;

			const LEAF_B_BLOCK_NUMBER: BlockNumber = 101;
			const LEAF_B_ANCESTRY_LEN: BlockNumber = 3;
			let para_id = test_state.chain_ids[0];
			let activated = new_leaf(test_state.relay_parent, LEAF_B_BLOCK_NUMBER - 1);
			let min_relay_parents = vec![(para_id, LEAF_B_BLOCK_NUMBER - LEAF_B_ANCESTRY_LEN)];
			let test_leaf_b = TestLeaf { activated, min_relay_parents };

			activate_leaf(&mut virtual_overseer, test_leaf_b, &test_state).await;
			test_state.relay_parent = old_relay_parent;
		}

		let pov = PoV { block_data: BlockData(vec![42, 43, 44]) };
		let pvd = dummy_pvd();
		let validation_code = ValidationCode(vec![1, 2, 3]);

		let expected_head_data = test_state.head_data.get(&test_state.chain_ids[0]).unwrap();

		let pov_hash = pov.hash();
		let candidate = TestCandidateBuilder {
			para_id: test_state.chain_ids[0],
			relay_parent: test_state.relay_parent,
			pov_hash,
			head_data: expected_head_data.clone(),
			erasure_root: make_erasure_root(&test_state, pov.clone(), pvd.clone()),
			persisted_validation_data_hash: pvd.hash(),
			validation_code: validation_code.0.clone(),
		}
		.build();

		let second = CandidateBackingMessage::Second(
			test_state.relay_parent,
			candidate.to_plain(),
			pvd.clone(),
			pov.clone(),
		);

		virtual_overseer.send(FromOrchestra::Communication { msg: second }).await;

		// If the old leaf was clobbered by the first, the seconded candidate
		// would be ignored.
		assert!(
			virtual_overseer
				.recv()
				.timeout(std::time::Duration::from_millis(500))
				.await
				.is_some(),
			"first leaf appears to be inactive"
		);

		virtual_overseer
	});
}

// Test that a disabled local validator doesn't do any work on `CandidateBackingMessage::Second`
#[test]
fn disabled_validator_doesnt_distribute_statement_on_receiving_second() {
	let mut test_state = TestState::default();
	test_state.disabled_validators.push(ValidatorIndex(0));

	test_harness(test_state.keystore.clone(), |mut virtual_overseer| async move {
		activate_initial_leaf(&mut virtual_overseer, &test_state).await;

		let pov = PoV { block_data: BlockData(vec![42, 43, 44]) };
		let pvd = dummy_pvd();
		let validation_code = ValidationCode(vec![1, 2, 3]);

		let expected_head_data = test_state.head_data.get(&test_state.chain_ids[0]).unwrap();

		let pov_hash = pov.hash();
		let candidate = TestCandidateBuilder {
			para_id: test_state.chain_ids[0],
			relay_parent: test_state.relay_parent,
			pov_hash,
			head_data: expected_head_data.clone(),
			erasure_root: make_erasure_root(&test_state, pov.clone(), pvd.clone()),
			persisted_validation_data_hash: pvd.hash(),
			validation_code: validation_code.0.clone(),
		}
		.build();

		let second = CandidateBackingMessage::Second(
			test_state.relay_parent,
			candidate.to_plain(),
			pvd.clone(),
			pov.clone(),
		);

		virtual_overseer.send(FromOrchestra::Communication { msg: second }).await;

		// Ensure backing subsystem is not doing any work
		assert_matches!(virtual_overseer.recv().timeout(Duration::from_secs(1)).await, None);

		virtual_overseer
			.send(FromOrchestra::Signal(OverseerSignal::ActiveLeaves(
				ActiveLeavesUpdate::stop_work(test_state.relay_parent),
			)))
			.await;
		virtual_overseer
	});
}

// Test that a disabled local validator doesn't do any work on `CandidateBackingMessage::Statement`
#[test]
fn disabled_validator_doesnt_distribute_statement_on_receiving_statement() {
	let mut test_state = TestState::default();
	test_state.disabled_validators.push(ValidatorIndex(0));

	test_harness(test_state.keystore.clone(), |mut virtual_overseer| async move {
		let para_id = activate_initial_leaf(&mut virtual_overseer, &test_state).await;

		let pov = PoV { block_data: BlockData(vec![42, 43, 44]) };
		let pvd = dummy_pvd();
		let validation_code = ValidationCode(vec![1, 2, 3]);

		let expected_head_data = test_state.head_data.get(&test_state.chain_ids[0]).unwrap();

		let pov_hash = pov.hash();
		let candidate = TestCandidateBuilder {
			para_id: test_state.chain_ids[0],
			relay_parent: test_state.relay_parent,
			pov_hash,
			head_data: expected_head_data.clone(),
			erasure_root: make_erasure_root(&test_state, pov.clone(), pvd.clone()),
			persisted_validation_data_hash: pvd.hash(),
			validation_code: validation_code.0.clone(),
		}
		.build();

		let public2 = Keystore::sr25519_generate_new(
			&*test_state.keystore,
			ValidatorId::ID,
			Some(&test_state.validators[2].to_seed()),
		)
		.expect("Insert key into keystore");

		let signed = SignedFullStatementWithPVD::sign(
			&test_state.keystore,
			StatementWithPVD::Seconded(candidate.clone(), pvd.clone()),
			&test_state.signing_context,
			ValidatorIndex(2),
			&public2.into(),
		)
		.ok()
		.flatten()
		.expect("should be signed");

		let statement = CandidateBackingMessage::Statement(test_state.relay_parent, signed.clone());

		virtual_overseer.send(FromOrchestra::Communication { msg: statement }).await;

		assert_matches!(
			virtual_overseer.recv().await,
			AllMessages::ProspectiveParachains(
				ProspectiveParachainsMessage::IntroduceSecondedCandidate(
					req,
					tx,
				),
			) if
				req.candidate_receipt == candidate
				&& req.candidate_para == para_id
				&& pvd == req.persisted_validation_data => {
				tx.send(true).unwrap();
			}
		);

		// Ensure backing subsystem is not doing any work
		assert_matches!(virtual_overseer.recv().timeout(Duration::from_secs(1)).await, None);

		virtual_overseer
			.send(FromOrchestra::Signal(OverseerSignal::ActiveLeaves(
				ActiveLeavesUpdate::stop_work(test_state.relay_parent),
			)))
			.await;
		virtual_overseer
	});
}

// Test that a validator doesn't do any work on receiving a `CandidateBackingMessage::Statement`
// from a disabled validator
#[test]
fn validator_ignores_statements_from_disabled_validators() {
	let mut test_state = TestState::default();
	test_state.disabled_validators.push(ValidatorIndex(2));

	test_harness(test_state.keystore.clone(), |mut virtual_overseer| async move {
		let para_id = activate_initial_leaf(&mut virtual_overseer, &test_state).await;

		let pov = PoV { block_data: BlockData(vec![42, 43, 44]) };
		let pvd = dummy_pvd();
		let validation_code = ValidationCode(vec![1, 2, 3]);

		let expected_head_data = test_state.head_data.get(&test_state.chain_ids[0]).unwrap();

		let pov_hash = pov.hash();
		let candidate = TestCandidateBuilder {
			para_id: test_state.chain_ids[0],
			relay_parent: test_state.relay_parent,
			pov_hash,
			head_data: expected_head_data.clone(),
			erasure_root: make_erasure_root(&test_state, pov.clone(), pvd.clone()),
			persisted_validation_data_hash: pvd.hash(),
			validation_code: validation_code.0.clone(),
		}
		.build();

		let public2 = Keystore::sr25519_generate_new(
			&*test_state.keystore,
			ValidatorId::ID,
			Some(&test_state.validators[2].to_seed()),
		)
		.expect("Insert key into keystore");

		let signed_2 = SignedFullStatementWithPVD::sign(
			&test_state.keystore,
			StatementWithPVD::Seconded(candidate.clone(), pvd.clone()),
			&test_state.signing_context,
			ValidatorIndex(2),
			&public2.into(),
		)
		.ok()
		.flatten()
		.expect("should be signed");

		let statement_2 =
			CandidateBackingMessage::Statement(test_state.relay_parent, signed_2.clone());

		virtual_overseer.send(FromOrchestra::Communication { msg: statement_2 }).await;

		// Ensure backing subsystem is not doing any work
		assert_matches!(virtual_overseer.recv().timeout(Duration::from_secs(1)).await, None);

		// Now send a statement from a honest validator and make sure it gets processed
		let public3 = Keystore::sr25519_generate_new(
			&*test_state.keystore,
			ValidatorId::ID,
			Some(&test_state.validators[3].to_seed()),
		)
		.expect("Insert key into keystore");

		let signed_3 = SignedFullStatementWithPVD::sign(
			&test_state.keystore,
			StatementWithPVD::Seconded(candidate.clone(), pvd.clone()),
			&test_state.signing_context,
			ValidatorIndex(3),
			&public3.into(),
		)
		.ok()
		.flatten()
		.expect("should be signed");

		let statement_3 =
			CandidateBackingMessage::Statement(test_state.relay_parent, signed_3.clone());

		virtual_overseer.send(FromOrchestra::Communication { msg: statement_3 }).await;

		// Prospective parachains are notified about candidate seconded first.
		assert_matches!(
			virtual_overseer.recv().await,
			AllMessages::ProspectiveParachains(
				ProspectiveParachainsMessage::IntroduceSecondedCandidate(
					req,
					tx,
				),
			) if
				req.candidate_receipt == candidate
				&& req.candidate_para == para_id
				&& pvd == req.persisted_validation_data => {
				tx.send(true).unwrap();
			}
		);

<<<<<<< HEAD
		assert_validate_seconded_candidate(
			&mut virtual_overseer,
			test_state.relay_parent,
			&candidate,
			&pov,
			&pvd,
			&validation_code,
			expected_head_data,
			true,
		)
		.await;
=======
		// The next step is the actual request to Validation subsystem
		// to validate the `Seconded` candidate.
		let expected_pov = pov;
		let expected_validation_code = validation_code;
		assert_matches!(
			virtual_overseer.recv().await,
			AllMessages::CandidateValidation(
				CandidateValidationMessage::ValidateFromExhaustive {
					validation_data,
					validation_code,
					candidate_receipt,
					pov,
					executor_params: _,
					exec_kind,
					response_sender,
				}
			) if validation_data == pvd &&
				validation_code == expected_validation_code &&
				*pov == expected_pov && candidate_receipt.descriptor == candidate.descriptor &&
				exec_kind == PvfExecKind::BackingSystemParas &&
				candidate_commitments_hash == candidate_receipt.commitments_hash =>
			{
				response_sender.send(Ok(
					ValidationResult::Valid(CandidateCommitments {
						head_data: expected_head_data.clone(),
						upward_messages: Default::default(),
						horizontal_messages: Default::default(),
						new_validation_code: None,
						processed_downward_messages: 0,
						hrmp_watermark: 0,
					}, test_state.validation_data.clone()),
				)).unwrap();
			}
		);
>>>>>>> 54c19f53

		assert_candidate_is_shared_and_backed(
			&mut virtual_overseer,
			&test_state.relay_parent,
			&para_id,
			&candidate.hash(),
		)
		.await;

		virtual_overseer
			.send(FromOrchestra::Signal(OverseerSignal::ActiveLeaves(
				ActiveLeavesUpdate::stop_work(test_state.relay_parent),
			)))
			.await;
		virtual_overseer
	});
}

// Test that `seconding_sanity_check` works when a candidate is allowed
// for all leaves.
#[test]
fn seconding_sanity_check_allowed_on_all() {
	let test_state = TestState::default();
	test_harness(test_state.keystore.clone(), |mut virtual_overseer| async move {
		// Candidate is seconded in a parent of the activated `leaf_a`.
		const LEAF_A_BLOCK_NUMBER: BlockNumber = 100;
		const LEAF_A_ANCESTRY_LEN: BlockNumber = 3;
		let para_id = test_state.chain_ids[0];

		// `a` is grandparent of `b`.
		let leaf_a_hash = Hash::from_low_u64_be(130);
		let leaf_a_parent = get_parent_hash(leaf_a_hash);
		let activated = new_leaf(leaf_a_hash, LEAF_A_BLOCK_NUMBER);
		let min_relay_parents = vec![(para_id, LEAF_A_BLOCK_NUMBER - LEAF_A_ANCESTRY_LEN)];
		let test_leaf_a = TestLeaf { activated, min_relay_parents };

		const LEAF_B_BLOCK_NUMBER: BlockNumber = LEAF_A_BLOCK_NUMBER + 2;
		const LEAF_B_ANCESTRY_LEN: BlockNumber = 4;

		let leaf_b_hash = Hash::from_low_u64_be(128);
		let activated = new_leaf(leaf_b_hash, LEAF_B_BLOCK_NUMBER);
		let min_relay_parents = vec![(para_id, LEAF_B_BLOCK_NUMBER - LEAF_B_ANCESTRY_LEN)];
		let test_leaf_b = TestLeaf { activated, min_relay_parents };

		activate_leaf(&mut virtual_overseer, test_leaf_a, &test_state).await;
		activate_leaf(&mut virtual_overseer, test_leaf_b, &test_state).await;

		let pov = PoV { block_data: BlockData(vec![42, 43, 44]) };
		let pvd = dummy_pvd();
		let validation_code = ValidationCode(vec![1, 2, 3]);

		let expected_head_data = test_state.head_data.get(&para_id).unwrap();

		let pov_hash = pov.hash();
		let candidate = TestCandidateBuilder {
			para_id,
			relay_parent: leaf_a_parent,
			pov_hash,
			head_data: expected_head_data.clone(),
			erasure_root: make_erasure_root(&test_state, pov.clone(), pvd.clone()),
			persisted_validation_data_hash: pvd.hash(),
			validation_code: validation_code.0.clone(),
		}
		.build();

		let second = CandidateBackingMessage::Second(
			leaf_a_hash,
			candidate.to_plain(),
			pvd.clone(),
			pov.clone(),
		);

		virtual_overseer.send(FromOrchestra::Communication { msg: second }).await;

		assert_validate_seconded_candidate(
			&mut virtual_overseer,
			leaf_a_parent,
			&candidate,
			&pov,
			&pvd,
			&validation_code,
			expected_head_data,
			false,
		)
		.await;

		// `seconding_sanity_check`
		let hypothetical_candidate = HypotheticalCandidate::Complete {
			candidate_hash: candidate.hash(),
			receipt: Arc::new(candidate.clone()),
			persisted_validation_data: pvd.clone(),
		};
		let expected_request_a = HypotheticalMembershipRequest {
			candidates: vec![hypothetical_candidate.clone()],
			fragment_chain_relay_parent: Some(leaf_a_hash),
		};
		let expected_response_a =
			make_hypothetical_membership_response(hypothetical_candidate.clone(), leaf_a_hash);
		let expected_request_b = HypotheticalMembershipRequest {
			candidates: vec![hypothetical_candidate.clone()],
			fragment_chain_relay_parent: Some(leaf_b_hash),
		};
		let expected_response_b =
			make_hypothetical_membership_response(hypothetical_candidate, leaf_b_hash);
		assert_hypothetical_membership_requests(
			&mut virtual_overseer,
			vec![
				(expected_request_a, expected_response_a),
				(expected_request_b, expected_response_b),
			],
		)
		.await;
		// Prospective parachains are notified.
		assert_matches!(
			virtual_overseer.recv().await,
			AllMessages::ProspectiveParachains(
				ProspectiveParachainsMessage::IntroduceSecondedCandidate(
					req,
					tx,
				),
			) if
				req.candidate_receipt == candidate
				&& req.candidate_para == para_id
				&& pvd == req.persisted_validation_data => {
				tx.send(true).unwrap();
			}
		);

		assert_candidate_is_shared_and_seconded(&mut virtual_overseer, &leaf_a_parent).await;

		virtual_overseer
	});
}

// Test that `seconding_sanity_check` disallows seconding when a candidate is disallowed
// for all leaves.
#[test]
fn seconding_sanity_check_disallowed() {
	let test_state = TestState::default();
	test_harness(test_state.keystore.clone(), |mut virtual_overseer| async move {
		// Candidate is seconded in a parent of the activated `leaf_a`.
		const LEAF_A_BLOCK_NUMBER: BlockNumber = 100;
		const LEAF_A_ANCESTRY_LEN: BlockNumber = 3;
		let para_id = test_state.chain_ids[0];

		let leaf_b_hash = Hash::from_low_u64_be(128);
		// `a` is grandparent of `b`.
		let leaf_a_hash = Hash::from_low_u64_be(130);
		let leaf_a_parent = get_parent_hash(leaf_a_hash);
		let activated = new_leaf(leaf_a_hash, LEAF_A_BLOCK_NUMBER);
		let min_relay_parents = vec![(para_id, LEAF_A_BLOCK_NUMBER - LEAF_A_ANCESTRY_LEN)];
		let test_leaf_a = TestLeaf { activated, min_relay_parents };

		const LEAF_B_BLOCK_NUMBER: BlockNumber = LEAF_A_BLOCK_NUMBER + 2;
		const LEAF_B_ANCESTRY_LEN: BlockNumber = 4;

		let activated = new_leaf(leaf_b_hash, LEAF_B_BLOCK_NUMBER);
		let min_relay_parents = vec![(para_id, LEAF_B_BLOCK_NUMBER - LEAF_B_ANCESTRY_LEN)];
		let test_leaf_b = TestLeaf { activated, min_relay_parents };

		activate_leaf(&mut virtual_overseer, test_leaf_a, &test_state).await;

		let pov = PoV { block_data: BlockData(vec![42, 43, 44]) };
		let pvd = dummy_pvd();
		let validation_code = ValidationCode(vec![1, 2, 3]);

		let expected_head_data = test_state.head_data.get(&para_id).unwrap();

		let pov_hash = pov.hash();
		let candidate = TestCandidateBuilder {
			para_id,
			relay_parent: leaf_a_parent,
			pov_hash,
			head_data: expected_head_data.clone(),
			erasure_root: make_erasure_root(&test_state, pov.clone(), pvd.clone()),
			persisted_validation_data_hash: pvd.hash(),
			validation_code: validation_code.0.clone(),
		}
		.build();

		let second = CandidateBackingMessage::Second(
			leaf_a_hash,
			candidate.to_plain(),
			pvd.clone(),
			pov.clone(),
		);

		virtual_overseer.send(FromOrchestra::Communication { msg: second }).await;

		assert_validate_seconded_candidate(
			&mut virtual_overseer,
			leaf_a_parent,
			&candidate,
			&pov,
			&pvd,
			&validation_code,
			expected_head_data,
			false,
		)
		.await;

		// `seconding_sanity_check`
		let hypothetical_candidate = HypotheticalCandidate::Complete {
			candidate_hash: candidate.hash(),
			receipt: Arc::new(candidate.clone()),
			persisted_validation_data: pvd.clone(),
		};
		let expected_request_a = HypotheticalMembershipRequest {
			candidates: vec![hypothetical_candidate.clone()],
			fragment_chain_relay_parent: Some(leaf_a_hash),
		};
		let expected_response_a =
			make_hypothetical_membership_response(hypothetical_candidate, leaf_a_hash);
		assert_hypothetical_membership_requests(
			&mut virtual_overseer,
			vec![(expected_request_a, expected_response_a)],
		)
		.await;
		// Prospective parachains are notified.
		assert_matches!(
			virtual_overseer.recv().await,
			AllMessages::ProspectiveParachains(
				ProspectiveParachainsMessage::IntroduceSecondedCandidate(
					req,
					tx,
				),
			) if
				req.candidate_receipt == candidate
				&& req.candidate_para == para_id
				&& pvd == req.persisted_validation_data => {
				tx.send(true).unwrap();
			}
		);

		assert_candidate_is_shared_and_seconded(&mut virtual_overseer, &leaf_a_parent).await;

		activate_leaf(&mut virtual_overseer, test_leaf_b, &test_state).await;
		let leaf_a_grandparent = get_parent_hash(leaf_a_parent);
		let candidate = TestCandidateBuilder {
			para_id,
			relay_parent: leaf_a_grandparent,
			pov_hash,
			head_data: expected_head_data.clone(),
			erasure_root: make_erasure_root(&test_state, pov.clone(), pvd.clone()),
			persisted_validation_data_hash: pvd.hash(),
			validation_code: validation_code.0.clone(),
		}
		.build();

		let second = CandidateBackingMessage::Second(
			leaf_a_hash,
			candidate.to_plain(),
			pvd.clone(),
			pov.clone(),
		);

		virtual_overseer.send(FromOrchestra::Communication { msg: second }).await;

		assert_validate_seconded_candidate(
			&mut virtual_overseer,
			leaf_a_grandparent,
			&candidate,
			&pov,
			&pvd,
			&validation_code,
			expected_head_data,
			false,
		)
		.await;

		// `seconding_sanity_check`

		let hypothetical_candidate = HypotheticalCandidate::Complete {
			candidate_hash: candidate.hash(),
			receipt: Arc::new(candidate),
			persisted_validation_data: pvd,
		};
		let expected_request_a = HypotheticalMembershipRequest {
			candidates: vec![hypothetical_candidate.clone()],
			fragment_chain_relay_parent: Some(leaf_a_hash),
		};
		let expected_empty_response = vec![(hypothetical_candidate.clone(), vec![])];
		let expected_request_b = HypotheticalMembershipRequest {
			candidates: vec![hypothetical_candidate.clone()],
			fragment_chain_relay_parent: Some(leaf_b_hash),
		};
		assert_hypothetical_membership_requests(
			&mut virtual_overseer,
			vec![
				(expected_request_a, expected_empty_response.clone()),
				(expected_request_b, expected_empty_response),
			],
		)
		.await;

		assert!(virtual_overseer
			.recv()
			.timeout(std::time::Duration::from_millis(50))
			.await
			.is_none());

		virtual_overseer
	});
}

// Test that `seconding_sanity_check` allows seconding a candidate when it's allowed on at least one
// leaf.
#[test]
fn seconding_sanity_check_allowed_on_at_least_one_leaf() {
	let test_state = TestState::default();
	test_harness(test_state.keystore.clone(), |mut virtual_overseer| async move {
		// Candidate is seconded in a parent of the activated `leaf_a`.
		const LEAF_A_BLOCK_NUMBER: BlockNumber = 100;
		const LEAF_A_ANCESTRY_LEN: BlockNumber = 3;
		let para_id = test_state.chain_ids[0];

		// `a` is grandparent of `b`.
		let leaf_a_hash = Hash::from_low_u64_be(130);
		let leaf_a_parent = get_parent_hash(leaf_a_hash);
		let activated = new_leaf(leaf_a_hash, LEAF_A_BLOCK_NUMBER);
		let min_relay_parents = vec![(para_id, LEAF_A_BLOCK_NUMBER - LEAF_A_ANCESTRY_LEN)];
		let test_leaf_a = TestLeaf { activated, min_relay_parents };

		const LEAF_B_BLOCK_NUMBER: BlockNumber = LEAF_A_BLOCK_NUMBER + 2;
		const LEAF_B_ANCESTRY_LEN: BlockNumber = 4;

		let leaf_b_hash = Hash::from_low_u64_be(128);
		let activated = new_leaf(leaf_b_hash, LEAF_B_BLOCK_NUMBER);
		let min_relay_parents = vec![(para_id, LEAF_B_BLOCK_NUMBER - LEAF_B_ANCESTRY_LEN)];
		let test_leaf_b = TestLeaf { activated, min_relay_parents };

		activate_leaf(&mut virtual_overseer, test_leaf_a, &test_state).await;
		activate_leaf(&mut virtual_overseer, test_leaf_b, &test_state).await;

		let pov = PoV { block_data: BlockData(vec![42, 43, 44]) };
		let pvd = dummy_pvd();
		let validation_code = ValidationCode(vec![1, 2, 3]);

		let expected_head_data = test_state.head_data.get(&para_id).unwrap();

		let pov_hash = pov.hash();
		let candidate = TestCandidateBuilder {
			para_id,
			relay_parent: leaf_a_parent,
			pov_hash,
			head_data: expected_head_data.clone(),
			erasure_root: make_erasure_root(&test_state, pov.clone(), pvd.clone()),
			persisted_validation_data_hash: pvd.hash(),
			validation_code: validation_code.0.clone(),
		}
		.build();

		let second = CandidateBackingMessage::Second(
			leaf_a_hash,
			candidate.to_plain(),
			pvd.clone(),
			pov.clone(),
		);

		virtual_overseer.send(FromOrchestra::Communication { msg: second }).await;

		assert_validate_seconded_candidate(
			&mut virtual_overseer,
			leaf_a_parent,
			&candidate,
			&pov,
			&pvd,
			&validation_code,
			expected_head_data,
			false,
		)
		.await;

		// `seconding_sanity_check`
		let hypothetical_candidate = HypotheticalCandidate::Complete {
			candidate_hash: candidate.hash(),
			receipt: Arc::new(candidate.clone()),
			persisted_validation_data: pvd.clone(),
		};
		let expected_request_a = HypotheticalMembershipRequest {
			candidates: vec![hypothetical_candidate.clone()],
			fragment_chain_relay_parent: Some(leaf_a_hash),
		};
		let expected_response_a =
			make_hypothetical_membership_response(hypothetical_candidate.clone(), leaf_a_hash);
		let expected_request_b = HypotheticalMembershipRequest {
			candidates: vec![hypothetical_candidate.clone()],
			fragment_chain_relay_parent: Some(leaf_b_hash),
		};
		let expected_response_b = vec![(hypothetical_candidate.clone(), vec![])];
		assert_hypothetical_membership_requests(
			&mut virtual_overseer,
			vec![
				(expected_request_a, expected_response_a),
				(expected_request_b, expected_response_b),
			],
		)
		.await;
		// Prospective parachains are notified.
		assert_matches!(
			virtual_overseer.recv().await,
			AllMessages::ProspectiveParachains(
				ProspectiveParachainsMessage::IntroduceSecondedCandidate(
					req,
					tx,
				),
			) if
				req.candidate_receipt == candidate
				&& req.candidate_para == para_id
				&& pvd == req.persisted_validation_data => {
				tx.send(true).unwrap();
			}
		);

		assert_candidate_is_shared_and_seconded(&mut virtual_overseer, &leaf_a_parent).await;

		virtual_overseer
	});
}

// Test that a seconded candidate which is not approved by prospective parachains
// subsystem doesn't change the view.
#[test]
fn prospective_parachains_reject_candidate() {
	let test_state = TestState::default();
	test_harness(test_state.keystore.clone(), |mut virtual_overseer| async move {
		// Candidate is seconded in a parent of the activated `leaf_a`.
		const LEAF_A_BLOCK_NUMBER: BlockNumber = 100;
		const LEAF_A_ANCESTRY_LEN: BlockNumber = 3;
		let para_id = test_state.chain_ids[0];

		let leaf_a_hash = Hash::from_low_u64_be(130);
		let leaf_a_parent = get_parent_hash(leaf_a_hash);
		let activated = new_leaf(leaf_a_hash, LEAF_A_BLOCK_NUMBER);
		let min_relay_parents = vec![(para_id, LEAF_A_BLOCK_NUMBER - LEAF_A_ANCESTRY_LEN)];
		let test_leaf_a = TestLeaf { activated, min_relay_parents };

		activate_leaf(&mut virtual_overseer, test_leaf_a, &test_state).await;

		let pov = PoV { block_data: BlockData(vec![42, 43, 44]) };
		let pvd = dummy_pvd();
		let validation_code = ValidationCode(vec![1, 2, 3]);

		let expected_head_data = test_state.head_data.get(&para_id).unwrap();

		let pov_hash = pov.hash();
		let candidate = TestCandidateBuilder {
			para_id,
			relay_parent: leaf_a_parent,
			pov_hash,
			head_data: expected_head_data.clone(),
			erasure_root: make_erasure_root(&test_state, pov.clone(), pvd.clone()),
			persisted_validation_data_hash: pvd.hash(),
			validation_code: validation_code.0.clone(),
		}
		.build();

		let second = CandidateBackingMessage::Second(
			leaf_a_hash,
			candidate.to_plain(),
			pvd.clone(),
			pov.clone(),
		);

		virtual_overseer.send(FromOrchestra::Communication { msg: second }).await;

		assert_validate_seconded_candidate(
			&mut virtual_overseer,
			leaf_a_parent,
			&candidate,
			&pov,
			&pvd,
			&validation_code,
			expected_head_data,
			false,
		)
		.await;

		// `seconding_sanity_check`
		let hypothetical_candidate = HypotheticalCandidate::Complete {
			candidate_hash: candidate.hash(),
			receipt: Arc::new(candidate.clone()),
			persisted_validation_data: pvd.clone(),
		};
		let expected_request_a = vec![(
			HypotheticalMembershipRequest {
				candidates: vec![hypothetical_candidate.clone()],
				fragment_chain_relay_parent: Some(leaf_a_hash),
			},
			make_hypothetical_membership_response(hypothetical_candidate, leaf_a_hash),
		)];
		assert_hypothetical_membership_requests(&mut virtual_overseer, expected_request_a.clone())
			.await;

		// Prospective parachains are notified.
		assert_matches!(
			virtual_overseer.recv().await,
			AllMessages::ProspectiveParachains(
				ProspectiveParachainsMessage::IntroduceSecondedCandidate(
					req,
					tx,
				),
			) if
				req.candidate_receipt == candidate
				&& req.candidate_para == para_id
				&& pvd == req.persisted_validation_data => {
				// Reject it.
				tx.send(false).unwrap();
			}
		);

		assert_matches!(
			virtual_overseer.recv().await,
			AllMessages::CollatorProtocol(CollatorProtocolMessage::Invalid(
				relay_parent,
				candidate_receipt,
			)) if candidate_receipt.descriptor() == candidate.descriptor() &&
				candidate_receipt.commitments_hash == candidate.commitments.hash() &&
				relay_parent == leaf_a_parent
		);

		// Try seconding the same candidate.

		let second = CandidateBackingMessage::Second(
			leaf_a_hash,
			candidate.to_plain(),
			pvd.clone(),
			pov.clone(),
		);

		virtual_overseer.send(FromOrchestra::Communication { msg: second }).await;

		assert_validate_seconded_candidate(
			&mut virtual_overseer,
			leaf_a_parent,
			&candidate,
			&pov,
			&pvd,
			&validation_code,
			expected_head_data,
			false,
		)
		.await;

		// `seconding_sanity_check`
		assert_hypothetical_membership_requests(&mut virtual_overseer, expected_request_a).await;
		// Prospective parachains are notified.
		assert_matches!(
			virtual_overseer.recv().await,
			AllMessages::ProspectiveParachains(
				ProspectiveParachainsMessage::IntroduceSecondedCandidate(
					req,
					tx,
				),
			) if
				req.candidate_receipt == candidate
				&& req.candidate_para == para_id
				&& pvd == req.persisted_validation_data => {
				tx.send(true).unwrap();
			}
		);

		assert_candidate_is_shared_and_seconded(&mut virtual_overseer, &leaf_a_parent).await;

		virtual_overseer
	});
}

// Test that a validator can second multiple candidates per single relay parent.
#[test]
fn second_multiple_candidates_per_relay_parent() {
	let test_state = TestState::default();
	test_harness(test_state.keystore.clone(), |mut virtual_overseer| async move {
		// Candidate `a` is seconded in a parent of the activated `leaf`.
		const LEAF_BLOCK_NUMBER: BlockNumber = 100;
		const LEAF_ANCESTRY_LEN: BlockNumber = 3;
		let para_id = test_state.chain_ids[0];

		let leaf_hash = Hash::from_low_u64_be(130);
		let leaf_parent = get_parent_hash(leaf_hash);
		let leaf_grandparent = get_parent_hash(leaf_parent);
		let activated = new_leaf(leaf_hash, LEAF_BLOCK_NUMBER);
		let min_relay_parents = vec![(para_id, LEAF_BLOCK_NUMBER - LEAF_ANCESTRY_LEN)];
		let test_leaf_a = TestLeaf { activated, min_relay_parents };

		activate_leaf(&mut virtual_overseer, test_leaf_a, &test_state).await;

		let pov = PoV { block_data: BlockData(vec![42, 43, 44]) };
		let pvd = dummy_pvd();
		let validation_code = ValidationCode(vec![1, 2, 3]);

		let expected_head_data = test_state.head_data.get(&para_id).unwrap();

		let pov_hash = pov.hash();
		let candidate_a = TestCandidateBuilder {
			para_id,
			relay_parent: leaf_parent,
			pov_hash,
			head_data: expected_head_data.clone(),
			erasure_root: make_erasure_root(&test_state, pov.clone(), pvd.clone()),
			persisted_validation_data_hash: pvd.hash(),
			validation_code: validation_code.0.clone(),
		};
		let mut candidate_b = candidate_a.clone();
		candidate_b.relay_parent = leaf_grandparent;

		let candidate_a = candidate_a.build();
		let candidate_b = candidate_b.build();

		for candidate in &[candidate_a, candidate_b] {
			let second = CandidateBackingMessage::Second(
				leaf_hash,
				candidate.to_plain(),
				pvd.clone(),
				pov.clone(),
			);

			virtual_overseer.send(FromOrchestra::Communication { msg: second }).await;

			assert_validate_seconded_candidate(
				&mut virtual_overseer,
				candidate.descriptor().relay_parent,
				&candidate,
				&pov,
				&pvd,
				&validation_code,
				expected_head_data,
				false,
			)
			.await;

			// `seconding_sanity_check`
			let hypothetical_candidate = HypotheticalCandidate::Complete {
				candidate_hash: candidate.hash(),
				receipt: Arc::new(candidate.clone()),
				persisted_validation_data: pvd.clone(),
			};
			let expected_request_a = vec![(
				HypotheticalMembershipRequest {
					candidates: vec![hypothetical_candidate.clone()],
					fragment_chain_relay_parent: Some(leaf_hash),
				},
				make_hypothetical_membership_response(hypothetical_candidate, leaf_hash),
			)];
			assert_hypothetical_membership_requests(
				&mut virtual_overseer,
				expected_request_a.clone(),
			)
			.await;

			// Prospective parachains are notified.
			assert_matches!(
				virtual_overseer.recv().await,
				AllMessages::ProspectiveParachains(
					ProspectiveParachainsMessage::IntroduceSecondedCandidate(
						req,
						tx,
					),
				) if
					&req.candidate_receipt == candidate
					&& req.candidate_para == para_id
					&& pvd == req.persisted_validation_data
				=> {
					tx.send(true).unwrap();
				}
			);

			assert_candidate_is_shared_and_seconded(
				&mut virtual_overseer,
				&candidate.descriptor().relay_parent,
			)
			.await;
		}

		virtual_overseer
	});
}

// Tests that validators start work on consecutive prospective parachain blocks.
#[test]
fn concurrent_dependent_candidates() {
	let test_state = TestState::default();
	test_harness(test_state.keystore.clone(), |mut virtual_overseer| async move {
		// Candidate `a` is seconded in a grandparent of the activated `leaf`,
		// candidate `b` -- in parent.
		const LEAF_BLOCK_NUMBER: BlockNumber = 100;
		const LEAF_ANCESTRY_LEN: BlockNumber = 3;
		let para_id = test_state.chain_ids[0];

		let leaf_hash = Hash::from_low_u64_be(130);
		let leaf_parent = get_parent_hash(leaf_hash);
		let leaf_grandparent = get_parent_hash(leaf_parent);
		let activated = new_leaf(leaf_hash, LEAF_BLOCK_NUMBER);
		let min_relay_parents = vec![(para_id, LEAF_BLOCK_NUMBER - LEAF_ANCESTRY_LEN)];
		let test_leaf_a = TestLeaf { activated, min_relay_parents };

		activate_leaf(&mut virtual_overseer, test_leaf_a, &test_state).await;

		let head_data = &[
			HeadData(vec![10, 20, 30]), // Before `a`.
			HeadData(vec![11, 21, 31]), // After `a`.
			HeadData(vec![12, 22]),     // After `b`.
		];

		let pov_a = PoV { block_data: BlockData(vec![42, 43, 44]) };
		let pvd_a = PersistedValidationData {
			parent_head: head_data[0].clone(),
			relay_parent_number: LEAF_BLOCK_NUMBER - 2,
			relay_parent_storage_root: Hash::zero(),
			max_pov_size: 1024,
		};

		let pov_b = PoV { block_data: BlockData(vec![22, 14, 100]) };
		let pvd_b = PersistedValidationData {
			parent_head: head_data[1].clone(),
			relay_parent_number: LEAF_BLOCK_NUMBER - 1,
			relay_parent_storage_root: Hash::zero(),
			max_pov_size: 1024,
		};
		let validation_code = ValidationCode(vec![1, 2, 3]);

		let candidate_a = TestCandidateBuilder {
			para_id,
			relay_parent: leaf_grandparent,
			pov_hash: pov_a.hash(),
			head_data: head_data[1].clone(),
			erasure_root: make_erasure_root(&test_state, pov_a.clone(), pvd_a.clone()),
			persisted_validation_data_hash: pvd_a.hash(),
			validation_code: validation_code.0.clone(),
		}
		.build();
		let candidate_b = TestCandidateBuilder {
			para_id,
			relay_parent: leaf_parent,
			pov_hash: pov_b.hash(),
			head_data: head_data[2].clone(),
			erasure_root: make_erasure_root(&test_state, pov_b.clone(), pvd_b.clone()),
			persisted_validation_data_hash: pvd_b.hash(),
			validation_code: validation_code.0.clone(),
		}
		.build();
		let candidate_a_hash = candidate_a.hash();
		let candidate_b_hash = candidate_b.hash();

		let public1 = Keystore::sr25519_generate_new(
			&*test_state.keystore,
			ValidatorId::ID,
			Some(&test_state.validators[5].to_seed()),
		)
		.expect("Insert key into keystore");
		let public2 = Keystore::sr25519_generate_new(
			&*test_state.keystore,
			ValidatorId::ID,
			Some(&test_state.validators[2].to_seed()),
		)
		.expect("Insert key into keystore");

		// Signing context should have a parent hash candidate is based on.
		let signing_context =
			SigningContext { parent_hash: leaf_grandparent, session_index: test_state.session() };
		let signed_a = SignedFullStatementWithPVD::sign(
			&test_state.keystore,
			StatementWithPVD::Seconded(candidate_a.clone(), pvd_a.clone()),
			&signing_context,
			ValidatorIndex(2),
			&public2.into(),
		)
		.ok()
		.flatten()
		.expect("should be signed");

		let signing_context =
			SigningContext { parent_hash: leaf_parent, session_index: test_state.session() };
		let signed_b = SignedFullStatementWithPVD::sign(
			&test_state.keystore,
			StatementWithPVD::Seconded(candidate_b.clone(), pvd_b.clone()),
			&signing_context,
			ValidatorIndex(5),
			&public1.into(),
		)
		.ok()
		.flatten()
		.expect("should be signed");

		let statement_a = CandidateBackingMessage::Statement(leaf_grandparent, signed_a.clone());
		let statement_b = CandidateBackingMessage::Statement(leaf_parent, signed_b.clone());

		virtual_overseer.send(FromOrchestra::Communication { msg: statement_a }).await;

		// At this point the subsystem waits for response, the previous message is received,
		// send a second one without blocking.
		let _ = virtual_overseer
			.tx
			.start_send_unpin(FromOrchestra::Communication { msg: statement_b });

		let mut valid_statements = HashSet::new();
		let mut backed_statements = HashSet::new();

		loop {
			let msg = virtual_overseer
				.recv()
				.timeout(std::time::Duration::from_secs(1))
				.await
				.expect("overseer recv timed out");

			// Order is not guaranteed since we have 2 statements being handled concurrently.
			match msg {
				AllMessages::ProspectiveParachains(
					ProspectiveParachainsMessage::IntroduceSecondedCandidate(_, tx),
				) => {
					tx.send(true).unwrap();
				},
				AllMessages::RuntimeApi(RuntimeApiMessage::Request(
					_,
					RuntimeApiRequest::ValidationCodeByHash(_, tx),
				)) => {
					tx.send(Ok(Some(validation_code.clone()))).unwrap();
				},
				AllMessages::AvailabilityDistribution(
					AvailabilityDistributionMessage::FetchPoV { candidate_hash, tx, .. },
				) => {
					let pov = if candidate_hash == candidate_a_hash {
						&pov_a
					} else if candidate_hash == candidate_b_hash {
						&pov_b
					} else {
						panic!("unknown candidate hash")
					};
					tx.send(pov.clone()).unwrap();
				},
				AllMessages::CandidateValidation(
					CandidateValidationMessage::ValidateFromExhaustive {
						candidate_receipt,
						response_sender,
						..
					},
				) => {
					let candidate_hash = candidate_receipt.hash();
					let (head_data, pvd) = if candidate_hash == candidate_a_hash {
						(&head_data[1], &pvd_a)
					} else if candidate_hash == candidate_b_hash {
						(&head_data[2], &pvd_b)
					} else {
						panic!("unknown candidate hash")
					};
					response_sender
						.send(Ok(ValidationResult::Valid(
							CandidateCommitments {
								head_data: head_data.clone(),
								horizontal_messages: Default::default(),
								upward_messages: Default::default(),
								new_validation_code: None,
								processed_downward_messages: 0,
								hrmp_watermark: 0,
							},
							pvd.clone(),
						)))
						.unwrap();
				},
				AllMessages::AvailabilityStore(AvailabilityStoreMessage::StoreAvailableData {
					tx,
					..
				}) => {
					tx.send(Ok(())).unwrap();
				},
				AllMessages::ProspectiveParachains(
					ProspectiveParachainsMessage::CandidateBacked(..),
				) => {},
				AllMessages::StatementDistribution(StatementDistributionMessage::Share(
					_,
					statement,
				)) => {
					assert_eq!(statement.validator_index(), ValidatorIndex(0));
					let payload = statement.payload();
					assert_matches!(
						payload.clone(),
						StatementWithPVD::Valid(hash)
							if hash == candidate_a_hash || hash == candidate_b_hash =>
						{
							assert!(valid_statements.insert(hash));
						}
					);
				},
				AllMessages::StatementDistribution(StatementDistributionMessage::Backed(hash)) => {
					// Ensure that `Share` was received first for the candidate.
					assert!(valid_statements.contains(&hash));
					backed_statements.insert(hash);

					if backed_statements.len() == 2 {
						break
					}
				},
				AllMessages::RuntimeApi(RuntimeApiMessage::Request(
					_,
					RuntimeApiRequest::SessionIndexForChild(tx),
				)) => {
					tx.send(Ok(1u32.into())).unwrap();
				},
				AllMessages::RuntimeApi(RuntimeApiMessage::Request(
					_,
					RuntimeApiRequest::SessionExecutorParams(sess_idx, tx),
				)) => {
					assert_eq!(sess_idx, 1);
					tx.send(Ok(Some(ExecutorParams::default()))).unwrap();
				},
				AllMessages::RuntimeApi(RuntimeApiMessage::Request(
					_parent,
					RuntimeApiRequest::ValidatorGroups(tx),
				)) => {
					tx.send(Ok(test_state.validator_groups.clone())).unwrap();
				},
				AllMessages::RuntimeApi(RuntimeApiMessage::Request(
					_,
					RuntimeApiRequest::NodeFeatures(sess_idx, tx),
				)) => {
					assert_eq!(sess_idx, 1);
					tx.send(Ok(NodeFeatures::EMPTY)).unwrap();
				},
				AllMessages::RuntimeApi(RuntimeApiMessage::Request(
					_parent,
					RuntimeApiRequest::AvailabilityCores(tx),
				)) => {
					tx.send(Ok(test_state.availability_cores.clone())).unwrap();
				},
				_ => panic!("unexpected message received from overseer: {:?}", msg),
			}
		}

		assert!(valid_statements.contains(&candidate_a_hash));
		assert!(valid_statements.contains(&candidate_b_hash));
		assert!(backed_statements.contains(&candidate_a_hash));
		assert!(backed_statements.contains(&candidate_b_hash));

		virtual_overseer
	});
}

// Test that multiple candidates from different paras can occupy the same depth
// in a given relay parent.
#[test]
fn seconding_sanity_check_occupy_same_depth() {
	let test_state = TestState::default();
	test_harness(test_state.keystore.clone(), |mut virtual_overseer| async move {
		// Candidate `a` is seconded in a parent of the activated `leaf`.
		const LEAF_BLOCK_NUMBER: BlockNumber = 100;
		const LEAF_ANCESTRY_LEN: BlockNumber = 3;

		let para_id_a = test_state.chain_ids[0];
		let para_id_b = test_state.chain_ids[1];

		let leaf_hash = Hash::from_low_u64_be(130);
		let leaf_parent = get_parent_hash(leaf_hash);

		let activated = new_leaf(leaf_hash, LEAF_BLOCK_NUMBER);
		let min_block_number = LEAF_BLOCK_NUMBER - LEAF_ANCESTRY_LEN;
		let min_relay_parents = vec![(para_id_a, min_block_number), (para_id_b, min_block_number)];
		let test_leaf_a = TestLeaf { activated, min_relay_parents };

		activate_leaf(&mut virtual_overseer, test_leaf_a, &test_state).await;

		let pov = PoV { block_data: BlockData(vec![42, 43, 44]) };
		let pvd = dummy_pvd();
		let validation_code = ValidationCode(vec![1, 2, 3]);

		let expected_head_data_a = test_state.head_data.get(&para_id_a).unwrap();
		let expected_head_data_b = test_state.head_data.get(&para_id_b).unwrap();

		let pov_hash = pov.hash();
		let candidate_a = TestCandidateBuilder {
			para_id: para_id_a,
			relay_parent: leaf_parent,
			pov_hash,
			head_data: expected_head_data_a.clone(),
			erasure_root: make_erasure_root(&test_state, pov.clone(), pvd.clone()),
			persisted_validation_data_hash: pvd.hash(),
			validation_code: validation_code.0.clone(),
		};

		let mut candidate_b = candidate_a.clone();
		candidate_b.para_id = para_id_b;
		candidate_b.head_data = expected_head_data_b.clone();
		// A rotation happens, test validator is assigned to second para here.
		candidate_b.relay_parent = leaf_hash;

		let candidate_a = (candidate_a.build(), expected_head_data_a, para_id_a);
		let candidate_b = (candidate_b.build(), expected_head_data_b, para_id_b);

		for candidate in &[candidate_a, candidate_b] {
			let (candidate, expected_head_data, para_id) = candidate;
			let second = CandidateBackingMessage::Second(
				leaf_hash,
				candidate.to_plain(),
				pvd.clone(),
				pov.clone(),
			);

			virtual_overseer.send(FromOrchestra::Communication { msg: second }).await;

			assert_validate_seconded_candidate(
				&mut virtual_overseer,
				candidate.descriptor().relay_parent,
				&candidate,
				&pov,
				&pvd,
				&validation_code,
				expected_head_data,
				false,
			)
			.await;

			// `seconding_sanity_check`
			let hypothetical_candidate = HypotheticalCandidate::Complete {
				candidate_hash: candidate.hash(),
				receipt: Arc::new(candidate.clone()),
				persisted_validation_data: pvd.clone(),
			};
			let expected_request_a = vec![(
				HypotheticalMembershipRequest {
					candidates: vec![hypothetical_candidate.clone()],
					fragment_chain_relay_parent: Some(leaf_hash),
				},
				// Send the same membership for both candidates.
				make_hypothetical_membership_response(hypothetical_candidate, leaf_hash),
			)];

			assert_hypothetical_membership_requests(
				&mut virtual_overseer,
				expected_request_a.clone(),
			)
			.await;

			// Prospective parachains are notified.
			assert_matches!(
				virtual_overseer.recv().await,
				AllMessages::ProspectiveParachains(
					ProspectiveParachainsMessage::IntroduceSecondedCandidate(
						req,
						tx,
					),
				) if
					&req.candidate_receipt == candidate
					&& &req.candidate_para == para_id
					&& pvd == req.persisted_validation_data
				=> {
					tx.send(true).unwrap();
				}
			);

			assert_candidate_is_shared_and_seconded(
				&mut virtual_overseer,
				&candidate.descriptor().relay_parent,
			)
			.await;
		}

		virtual_overseer
	});
}

// Test that the subsystem doesn't skip occupied cores assignments.
#[test]
fn occupied_core_assignment() {
	let mut test_state = TestState::default();
	test_harness(test_state.keystore.clone(), |mut virtual_overseer| async move {
		// Candidate is seconded in a parent of the activated `leaf_a`.
		const LEAF_A_BLOCK_NUMBER: BlockNumber = 100;
		const LEAF_A_ANCESTRY_LEN: BlockNumber = 3;
		let para_id = test_state.chain_ids[0];
		let previous_para_id = test_state.chain_ids[1];

		// Set the core state to occupied.
		let mut candidate_descriptor =
			polkadot_primitives_test_helpers::dummy_candidate_descriptor(Hash::zero());
		candidate_descriptor.para_id = previous_para_id;
		test_state.availability_cores[0] = CoreState::Occupied(OccupiedCore {
			group_responsible: Default::default(),
			next_up_on_available: Some(ScheduledCore { para_id, collator: None }),
			occupied_since: 100_u32,
			time_out_at: 200_u32,
			next_up_on_time_out: None,
			availability: Default::default(),
			candidate_descriptor,
			candidate_hash: Default::default(),
		});

		let leaf_a_hash = Hash::from_low_u64_be(130);
		let leaf_a_parent = get_parent_hash(leaf_a_hash);
		let activated = new_leaf(leaf_a_hash, LEAF_A_BLOCK_NUMBER);
		let min_relay_parents = vec![(para_id, LEAF_A_BLOCK_NUMBER - LEAF_A_ANCESTRY_LEN)];
		let test_leaf_a = TestLeaf { activated, min_relay_parents };

		activate_leaf(&mut virtual_overseer, test_leaf_a, &test_state).await;

		let pov = PoV { block_data: BlockData(vec![42, 43, 44]) };
		let pvd = dummy_pvd();
		let validation_code = ValidationCode(vec![1, 2, 3]);

		let expected_head_data = test_state.head_data.get(&para_id).unwrap();

		let pov_hash = pov.hash();
		let candidate = TestCandidateBuilder {
			para_id,
			relay_parent: leaf_a_parent,
			pov_hash,
			head_data: expected_head_data.clone(),
			erasure_root: make_erasure_root(&test_state, pov.clone(), pvd.clone()),
			persisted_validation_data_hash: pvd.hash(),
			validation_code: validation_code.0.clone(),
		}
		.build();

		let second = CandidateBackingMessage::Second(
			leaf_a_hash,
			candidate.to_plain(),
			pvd.clone(),
			pov.clone(),
		);

		virtual_overseer.send(FromOrchestra::Communication { msg: second }).await;

		assert_validate_seconded_candidate(
			&mut virtual_overseer,
			leaf_a_parent,
			&candidate,
			&pov,
			&pvd,
			&validation_code,
			expected_head_data,
			false,
		)
		.await;

		// `seconding_sanity_check`
		let hypothetical_candidate = HypotheticalCandidate::Complete {
			candidate_hash: candidate.hash(),
			receipt: Arc::new(candidate.clone()),
			persisted_validation_data: pvd.clone(),
		};
		let expected_request = vec![(
			HypotheticalMembershipRequest {
				candidates: vec![hypothetical_candidate.clone()],
				fragment_chain_relay_parent: Some(leaf_a_hash),
			},
			make_hypothetical_membership_response(hypothetical_candidate, leaf_a_hash),
		)];
		assert_hypothetical_membership_requests(&mut virtual_overseer, expected_request).await;
		// Prospective parachains are notified.
		assert_matches!(
			virtual_overseer.recv().await,
			AllMessages::ProspectiveParachains(
				ProspectiveParachainsMessage::IntroduceSecondedCandidate(
					req,
					tx,
				),
			) if
				req.candidate_receipt == candidate
				&& req.candidate_para == para_id
				&& pvd == req.persisted_validation_data
			=> {
				tx.send(true).unwrap();
			}
		);

		assert_candidate_is_shared_and_seconded(&mut virtual_overseer, &leaf_a_parent).await;

		virtual_overseer
	});
}<|MERGE_RESOLUTION|>--- conflicted
+++ resolved
@@ -20,25 +20,17 @@
 use polkadot_node_primitives::{BlockData, InvalidCandidate, SignedFullStatement, Statement};
 use polkadot_node_subsystem::{
 	messages::{
-<<<<<<< HEAD
-		AllMessages, ChainApiMessage, CollatorProtocolMessage, HypotheticalMembership,
+		AllMessages, ChainApiMessage, CollatorProtocolMessage, HypotheticalMembership, PvfExecKind,
 		RuntimeApiMessage, RuntimeApiRequest, ValidationFailed,
-=======
-		AllMessages, CollatorProtocolMessage, PvfExecKind, RuntimeApiMessage, RuntimeApiRequest,
-		ValidationFailed,
->>>>>>> 54c19f53
 	},
 	ActivatedLeaf, ActiveLeavesUpdate, FromOrchestra, OverseerSignal, TimeoutExt,
 };
 use polkadot_node_subsystem_test_helpers::mock::new_leaf;
 use polkadot_primitives::{
-<<<<<<< HEAD
-	node_features, BlockNumber, CandidateDescriptor, GroupRotationInfo, HeadData, Header,
-	OccupiedCore, PersistedValidationData, ScheduledCore, SessionIndex, LEGACY_MIN_BACKING_VOTES,
-=======
-	node_features, vstaging::MutateDescriptorV2, CandidateDescriptor, GroupRotationInfo, HeadData,
-	PersistedValidationData, ScheduledCore, SessionIndex, LEGACY_MIN_BACKING_VOTES,
->>>>>>> 54c19f53
+	node_features,
+	vstaging::{MutateDescriptorV2, OccupiedCore},
+	BlockNumber, CandidateDescriptor, GroupRotationInfo, HeadData, Header, PersistedValidationData,
+	ScheduledCore, SessionIndex, LEGACY_MIN_BACKING_VOTES,
 };
 use polkadot_primitives_test_helpers::{
 	dummy_candidate_receipt_bad_sig, dummy_collator, dummy_collator_signature,
@@ -324,7 +316,7 @@
 			},
 		) if validation_data == *assert_pvd &&
 			validation_code == *assert_validation_code &&
-			*pov == *assert_pov && &candidate_receipt.descriptor == assert_candidate.descriptor() &&
+			*pov == *assert_pov && candidate_receipt.descriptor == assert_candidate.descriptor &&
 			exec_kind == PvfExecKind::BackingSystemParas &&
 			candidate_receipt.commitments_hash == assert_candidate.commitments.hash() =>
 		{
@@ -640,7 +632,6 @@
 
 	assert_matches!(
 		virtual_overseer.recv().await,
-<<<<<<< HEAD
 		AllMessages::CandidateValidation(CandidateValidationMessage::ValidateFromExhaustive {
 			validation_data,
 			validation_code,
@@ -652,22 +643,7 @@
 		}) if &validation_data == assert_pvd &&
 			&validation_code == assert_validation_code &&
 			&*pov == assert_pov &&
-			&candidate_receipt.descriptor == candidate.descriptor() &&
-=======
-		AllMessages::CandidateValidation(
-			CandidateValidationMessage::ValidateFromExhaustive {
-				pov,
-				validation_data,
-				validation_code,
-				candidate_receipt,
-				exec_kind,
-				response_sender,
-				..
-			},
-		) if validation_data == *assert_pvd &&
-			validation_code == *assert_validation_code &&
-			*pov == *assert_pov && candidate_receipt.descriptor == assert_candidate.descriptor &&
->>>>>>> 54c19f53
+			candidate_receipt.descriptor == candidate.descriptor &&
 			exec_kind == PvfExecKind::BackingSystemParas &&
 			candidate.commitments.hash() == candidate_receipt.commitments_hash =>
 		{
@@ -912,67 +888,18 @@
 				ProspectiveParachainsMessage::IntroduceSecondedCandidate(
 					req,
 					tx,
-<<<<<<< HEAD
 				),
 			) if
 				req.candidate_receipt == candidate_a
 				&& req.candidate_para == para_id
 				&& pvd_ab == req.persisted_validation_data => {
 				tx.send(true).unwrap();
-=======
-					..
-				}
-			) if relay_parent == test_state.relay_parent => {
-				tx.send(pov_ab.clone()).unwrap();
-			}
-		);
-
-		// The next step is the actual request to Validation subsystem
-		// to validate the `Seconded` candidate.
-		assert_matches!(
-			virtual_overseer.recv().await,
-			AllMessages::CandidateValidation(
-				CandidateValidationMessage::ValidateFromExhaustive {
-					validation_data,
-					validation_code,
-					candidate_receipt,
-					pov,
-					exec_kind,
-					response_sender,
-					..
-				},
-			) if validation_data == pvd_ab &&
-				validation_code == validation_code_ab &&
-				*pov == pov_ab && candidate_receipt.descriptor == candidate_a.descriptor &&
-				exec_kind == PvfExecKind::BackingSystemParas &&
-				candidate_receipt.commitments_hash == candidate_a_commitments_hash =>
-			{
-				response_sender.send(Ok(
-					ValidationResult::Valid(CandidateCommitments {
-						head_data: expected_head_data.clone(),
-						upward_messages: Default::default(),
-						horizontal_messages: Default::default(),
-						new_validation_code: None,
-						processed_downward_messages: 0,
-						hrmp_watermark: 0,
-					}, test_state.validation_data.clone()),
-				)).unwrap();
-			}
-		);
-
-		assert_matches!(
-			virtual_overseer.recv().await,
-			AllMessages::AvailabilityStore(
-				AvailabilityStoreMessage::StoreAvailableData { candidate_hash, tx, .. }
-			) if candidate_hash == candidate_a.hash() => {
-				tx.send(Ok(())).unwrap();
->>>>>>> 54c19f53
 			}
 		);
 
 		assert_validate_seconded_candidate(
 			&mut virtual_overseer,
-			candidate_a.descriptor().relay_parent,
+			candidate_a.descriptor.relay_parent(),
 			&candidate_a,
 			&pov_ab,
 			&pvd_ab,
@@ -1183,7 +1110,7 @@
 					),
 				) if
 					req.candidate_receipt == candidate
-					&& req.candidate_para == candidate.descriptor.para_id
+					&& req.candidate_para == candidate.descriptor.para_id()
 					&& pvd == req.persisted_validation_data => {
 					tx.send(true).unwrap();
 				}
@@ -1195,7 +1122,7 @@
 					ProspectiveParachainsMessage::CandidateBacked(
 						candidate_para_id, candidate_hash
 					),
-				) if candidate.hash() == candidate_hash && candidate_para_id == candidate.descriptor.para_id
+				) if candidate.hash() == candidate_hash && candidate_para_id == candidate.descriptor.para_id()
 			);
 
 			assert_matches!(
@@ -1752,50 +1679,12 @@
 				ProspectiveParachainsMessage::IntroduceSecondedCandidate(
 					req,
 					tx,
-<<<<<<< HEAD
 				),
 			) if
 				req.candidate_receipt == candidate_a
 				&& req.candidate_para == para_id
 				&& pvd_a == req.persisted_validation_data => {
 				tx.send(true).unwrap();
-=======
-					..
-				}
-			) if relay_parent == test_state.relay_parent => {
-				tx.send(pov_a.clone()).unwrap();
-			}
-		);
-
-		assert_matches!(
-			virtual_overseer.recv().await,
-			AllMessages::CandidateValidation(
-				CandidateValidationMessage::ValidateFromExhaustive {
-					validation_data,
-					validation_code,
-					candidate_receipt,
-					pov,
-					exec_kind,
-					response_sender,
-					..
-				},
-			) if validation_data == pvd_a &&
-				validation_code == validation_code_a &&
-				*pov == pov_a && candidate_receipt.descriptor == candidate_a.descriptor &&
-				exec_kind == PvfExecKind::BackingSystemParas &&
-				candidate_a_commitments_hash == candidate_receipt.commitments_hash =>
-			{
-				response_sender.send(Ok(
-					ValidationResult::Valid(CandidateCommitments {
-						head_data: expected_head_data.clone(),
-						upward_messages: Default::default(),
-						horizontal_messages: Default::default(),
-						new_validation_code: None,
-						processed_downward_messages: 0,
-						hrmp_watermark: 0,
-					}, test_state.validation_data.clone()),
-				)).unwrap();
->>>>>>> 54c19f53
 			}
 		);
 
@@ -1961,7 +1850,6 @@
 
 		assert_validation_requests(&mut virtual_overseer, validation_code_b.clone()).await;
 
-<<<<<<< HEAD
 		assert_validate_from_exhaustive(
 			&mut virtual_overseer,
 			&pvd_b,
@@ -1972,38 +1860,6 @@
 			test_state.validation_data.clone(),
 		)
 		.await;
-=======
-		assert_matches!(
-			virtual_overseer.recv().await,
-			AllMessages::CandidateValidation(
-				CandidateValidationMessage::ValidateFromExhaustive {
-					validation_data,
-					validation_code,
-					candidate_receipt,
-					pov,
-					exec_kind,
-					response_sender,
-					..
-				},
-			) if validation_data == pvd_b &&
-				validation_code == validation_code_b &&
-				*pov == pov_block_b && candidate_receipt.descriptor == candidate_b.descriptor &&
-				exec_kind == PvfExecKind::BackingSystemParas &&
-				candidate_b.commitments.hash() == candidate_receipt.commitments_hash =>
-			{
-				response_sender.send(Ok(
-					ValidationResult::Valid(CandidateCommitments {
-						head_data: expected_head_data.clone(),
-						upward_messages: Default::default(),
-						horizontal_messages: Default::default(),
-						new_validation_code: None,
-						processed_downward_messages: 0,
-						hrmp_watermark: 0,
-					}, pvd_b.clone()),
-				)).unwrap();
-			}
-		);
->>>>>>> 54c19f53
 
 		assert_matches!(
 			virtual_overseer.recv().await,
@@ -3039,7 +2895,6 @@
 			}
 		);
 
-<<<<<<< HEAD
 		assert_validate_seconded_candidate(
 			&mut virtual_overseer,
 			test_state.relay_parent,
@@ -3051,42 +2906,6 @@
 			true,
 		)
 		.await;
-=======
-		// The next step is the actual request to Validation subsystem
-		// to validate the `Seconded` candidate.
-		let expected_pov = pov;
-		let expected_validation_code = validation_code;
-		assert_matches!(
-			virtual_overseer.recv().await,
-			AllMessages::CandidateValidation(
-				CandidateValidationMessage::ValidateFromExhaustive {
-					validation_data,
-					validation_code,
-					candidate_receipt,
-					pov,
-					executor_params: _,
-					exec_kind,
-					response_sender,
-				}
-			) if validation_data == pvd &&
-				validation_code == expected_validation_code &&
-				*pov == expected_pov && candidate_receipt.descriptor == candidate.descriptor &&
-				exec_kind == PvfExecKind::BackingSystemParas &&
-				candidate_commitments_hash == candidate_receipt.commitments_hash =>
-			{
-				response_sender.send(Ok(
-					ValidationResult::Valid(CandidateCommitments {
-						head_data: expected_head_data.clone(),
-						upward_messages: Default::default(),
-						horizontal_messages: Default::default(),
-						new_validation_code: None,
-						processed_downward_messages: 0,
-						hrmp_watermark: 0,
-					}, test_state.validation_data.clone()),
-				)).unwrap();
-			}
-		);
->>>>>>> 54c19f53
 
 		assert_candidate_is_shared_and_backed(
 			&mut virtual_overseer,
@@ -3603,7 +3422,7 @@
 			AllMessages::CollatorProtocol(CollatorProtocolMessage::Invalid(
 				relay_parent,
 				candidate_receipt,
-			)) if candidate_receipt.descriptor() == candidate.descriptor() &&
+			)) if candidate_receipt.descriptor() == &candidate.descriptor &&
 				candidate_receipt.commitments_hash == candidate.commitments.hash() &&
 				relay_parent == leaf_a_parent
 		);
@@ -3708,7 +3527,7 @@
 
 			assert_validate_seconded_candidate(
 				&mut virtual_overseer,
-				candidate.descriptor().relay_parent,
+				candidate.descriptor.relay_parent(),
 				&candidate,
 				&pov,
 				&pvd,
@@ -3756,7 +3575,7 @@
 
 			assert_candidate_is_shared_and_seconded(
 				&mut virtual_overseer,
-				&candidate.descriptor().relay_parent,
+				&candidate.descriptor.relay_parent(),
 			)
 			.await;
 		}
@@ -4087,7 +3906,7 @@
 
 			assert_validate_seconded_candidate(
 				&mut virtual_overseer,
-				candidate.descriptor().relay_parent,
+				candidate.descriptor.relay_parent(),
 				&candidate,
 				&pov,
 				&pvd,
@@ -4137,7 +3956,7 @@
 
 			assert_candidate_is_shared_and_seconded(
 				&mut virtual_overseer,
-				&candidate.descriptor().relay_parent,
+				&candidate.descriptor.relay_parent(),
 			)
 			.await;
 		}
@@ -4168,7 +3987,7 @@
 			time_out_at: 200_u32,
 			next_up_on_time_out: None,
 			availability: Default::default(),
-			candidate_descriptor,
+			candidate_descriptor: candidate_descriptor.into(),
 			candidate_hash: Default::default(),
 		});
 
