--- conflicted
+++ resolved
@@ -20,13 +20,8 @@
 
 use polkadot_node_subsystem::messages::ChainApiMessage;
 use polkadot_primitives::{
-<<<<<<< HEAD
-	BlockNumber, CandidateCommitments, CommittedCandidateReceipt, Header, SigningContext,
-	ValidatorId,
-=======
-	vstaging::CommittedCandidateReceiptV2 as CommittedCandidateReceipt, AsyncBackingParams,
-	BlockNumber, CandidateCommitments, Header, SigningContext, ValidatorId,
->>>>>>> 85901220
+	vstaging::CommittedCandidateReceiptV2 as CommittedCandidateReceipt, BlockNumber,
+	CandidateCommitments, CommittedCandidateReceipt, Header, SigningContext, ValidatorId,
 };
 use rstest::rstest;
 
@@ -728,31 +723,9 @@
 		)
 		.await;
 
-<<<<<<< HEAD
 		// `allowed_ancestry_len` equals the size of the claim queue
 		for i in 0..(test_state.async_backing_params.allowed_ancestry_len) {
 			submit_second_and_assert(
-=======
-		for i in 0..(ASYNC_BACKING_PARAMETERS.max_candidate_depth + 1) {
-			let mut candidate = dummy_candidate_receipt_bad_sig(head_c, Some(Default::default()));
-			candidate.descriptor.para_id = test_state.chain_ids[0];
-			candidate.descriptor.persisted_validation_data_hash = dummy_pvd().hash();
-			let commitments = CandidateCommitments {
-				head_data: HeadData(vec![i as u8]),
-				horizontal_messages: Default::default(),
-				upward_messages: Default::default(),
-				new_validation_code: None,
-				processed_downward_messages: 0,
-				hrmp_watermark: 0,
-			};
-			candidate.commitments_hash = commitments.hash();
-			let candidate: CandidateReceipt = candidate.into();
-
-			let candidate_hash = candidate.hash();
-			let parent_head_data_hash = Hash::zero();
-
-			advertise_collation(
->>>>>>> 85901220
 				&mut virtual_overseer,
 				keystore.clone(),
 				test_state.chain_ids[0],
