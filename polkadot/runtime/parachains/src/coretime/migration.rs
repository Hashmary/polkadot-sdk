// Copyright (C) Parity Technologies (UK) Ltd.
// This file is part of Polkadot.

// Polkadot is free software: you can redistribute it and/or modify
// it under the terms of the GNU General Public License as published by
// the Free Software Foundation, either version 3 of the License, or
// (at your option) any later version.

// Polkadot is distributed in the hope that it will be useful,
// but WITHOUT ANY WARRANTY; without even the implied warranty of
// MERCHANTABILITY or FITNESS FOR A PARTICULAR PURPOSE.  See the
// GNU General Public License for more details.

// You should have received a copy of the GNU General Public License
// along with Polkadot.  If not, see <http://www.gnu.org/licenses/>.

//! Migrations for the Coretime pallet.

pub use v_coretime::{GetLegacyLease, MigrateToCoretime};

mod v_coretime {
	use crate::{
		assigner_coretime, configuration,
		coretime::{mk_coretime_call, Config, PartsOf57600, WeightInfo},
	};
	use alloc::{vec, vec::Vec};
	#[cfg(feature = "try-runtime")]
	use codec::Decode;
	#[cfg(feature = "try-runtime")]
	use codec::Encode;
	use core::{iter, result};
	#[cfg(feature = "try-runtime")]
	use frame_support::ensure;
	use frame_support::{
		traits::{OnRuntimeUpgrade, PalletInfoAccess, StorageVersion},
		weights::Weight,
	};
	use frame_system::pallet_prelude::BlockNumberFor;
	use pallet_broker::{CoreAssignment, CoreMask, ScheduleItem};
	use polkadot_parachain_primitives::primitives::IsSystem;
	use polkadot_primitives::{CoreIndex, Id as ParaId};
	use sp_arithmetic::traits::SaturatedConversion;
	use sp_core::Get;
	use sp_runtime::BoundedVec;
	use xcm::prelude::{
		send_xcm, Instruction, Junction, Location, SendError, SendXcm, WeightLimit, Xcm,
	};

	/// Return information about a legacy lease of a parachain.
	pub trait GetLegacyLease<N> {
		/// If parachain is a lease holding parachain, return the block at which the lease expires.
		fn get_parachain_lease_in_blocks(para: ParaId) -> Option<N>;
		// All parachains holding a lease, no matter if there are gaps in the slots or not.
		fn get_all_parachains_with_leases() -> Vec<ParaId>;
	}

	/// Migrate a chain to use coretime.
	///
	/// This assumes that the `Coretime` and the `AssignerCoretime` pallets are added at the same
	/// time to a runtime.
	pub struct MigrateToCoretime<T, SendXcm, LegacyLease, const TIMESLICE_PERIOD: u32>(
		core::marker::PhantomData<(T, SendXcm, LegacyLease)>,
	);

	impl<
			T: Config,
<<<<<<< HEAD
			SendXcm: xcm::latest::SendXcm,
=======
			XcmSender: SendXcm,
>>>>>>> 0e09ad44
			LegacyLease: GetLegacyLease<BlockNumberFor<T>>,
			const TIMESLICE_PERIOD: u32,
		> MigrateToCoretime<T, XcmSender, LegacyLease, TIMESLICE_PERIOD>
	{
		fn already_migrated() -> bool {
			// We are using the assigner coretime because the coretime pallet doesn't has any
			// storage data. But both pallets are introduced at the same time, so this is fine.
			let name_hash = assigner_coretime::Pallet::<T>::name_hash();
			let mut next_key = name_hash.to_vec();
			let storage_version_key = StorageVersion::storage_key::<assigner_coretime::Pallet<T>>();

			loop {
				match sp_io::storage::next_key(&next_key) {
					// StorageVersion is initialized before, so we need to ignore it.
					Some(key) if &key == &storage_version_key => {
						next_key = key;
					},
					// If there is any other key with the prefix of the pallet,
					// we already have executed the migration.
					Some(key) if key.starts_with(&name_hash) => {
						log::info!("`MigrateToCoretime` already executed!");
						return true
					},
					// Any other key/no key means that we did not yet have migrated.
					None | Some(_) => return false,
				}
			}
		}
	}

	impl<
			T: Config + crate::dmp::Config,
<<<<<<< HEAD
			SendXcm: xcm::latest::SendXcm,
=======
			XcmSender: SendXcm,
>>>>>>> 0e09ad44
			LegacyLease: GetLegacyLease<BlockNumberFor<T>>,
			const TIMESLICE_PERIOD: u32,
		> OnRuntimeUpgrade for MigrateToCoretime<T, XcmSender, LegacyLease, TIMESLICE_PERIOD>
	{
		fn on_runtime_upgrade() -> Weight {
			if Self::already_migrated() {
				return Weight::zero()
			}

			log::info!("Migrating existing parachains to coretime.");
			migrate_to_coretime::<T, XcmSender, LegacyLease, TIMESLICE_PERIOD>()
		}

		#[cfg(feature = "try-runtime")]
		fn pre_upgrade() -> Result<Vec<u8>, sp_runtime::DispatchError> {
			if Self::already_migrated() {
				return Ok(Vec::new())
			}

			let legacy_paras = LegacyLease::get_all_parachains_with_leases();
			let config = configuration::ActiveConfig::<T>::get();
			let total_core_count = config.scheduler_params.num_cores + legacy_paras.len() as u32;

			let dmp_queue_size =
				crate::dmp::Pallet::<T>::dmq_contents(T::BrokerId::get().into()).len() as u32;

			let total_core_count = total_core_count as u32;

			Ok((total_core_count, dmp_queue_size).encode())
		}

		#[cfg(feature = "try-runtime")]
		fn post_upgrade(state: Vec<u8>) -> Result<(), sp_runtime::DispatchError> {
			if state.is_empty() {
				return Ok(())
			}

			log::trace!("Running post_upgrade()");

			let (prev_core_count, prev_dmp_queue_size) =
				<(u32, u32)>::decode(&mut &state[..]).unwrap();

			let dmp_queue_size =
				crate::dmp::Pallet::<T>::dmq_contents(T::BrokerId::get().into()).len() as u32;
			let config = configuration::ActiveConfig::<T>::get();
			let new_core_count = config.scheduler_params.num_cores;
			ensure!(new_core_count == prev_core_count, "Total number of cores need to not change.");
			ensure!(
				dmp_queue_size > prev_dmp_queue_size,
				"There should have been enqueued at least one DMP messages."
			);

			Ok(())
		}
	}

	// Migrate to Coretime.
	//
	// NOTE: Also migrates `num_cores` config value in configuration::ActiveConfig.
	fn migrate_to_coretime<
		T: Config,
<<<<<<< HEAD
		SendXcm: xcm::latest::SendXcm,
=======
		XcmSender: SendXcm,
>>>>>>> 0e09ad44
		LegacyLease: GetLegacyLease<BlockNumberFor<T>>,
		const TIMESLICE_PERIOD: u32,
	>() -> Weight {
		let legacy_paras = LegacyLease::get_all_parachains_with_leases();
		let legacy_count = legacy_paras.len() as u32;
		let now = frame_system::Pallet::<T>::block_number();
		for (core, para_id) in legacy_paras.into_iter().enumerate() {
			let r = assigner_coretime::Pallet::<T>::assign_core(
				CoreIndex(core as u32),
				now,
				vec![(CoreAssignment::Task(para_id.into()), PartsOf57600::FULL)],
				None,
			);
			if let Err(err) = r {
				log::error!(
					"Creating assignment for existing para failed: {:?}, error: {:?}",
					para_id,
					err
				);
			}
		}

		let config = configuration::ActiveConfig::<T>::get();
		for on_demand in 0..config.scheduler_params.num_cores {
			let core = CoreIndex(legacy_count.saturating_add(on_demand as _));
			let r = assigner_coretime::Pallet::<T>::assign_core(
				core,
				now,
				vec![(CoreAssignment::Pool, PartsOf57600::FULL)],
				None,
			);
			if let Err(err) = r {
				log::error!("Creating assignment for existing on-demand core, failed: {:?}", err);
			}
		}
		let total_cores = config.scheduler_params.num_cores + legacy_count;
		configuration::ActiveConfig::<T>::mutate(|c| {
			c.scheduler_params.num_cores = total_cores;
		});

		if let Err(err) = migrate_send_assignments_to_coretime_chain::<
			T,
			XcmSender,
			LegacyLease,
			TIMESLICE_PERIOD,
		>() {
			log::error!("Sending legacy chain data to coretime chain failed: {:?}", err);
		}

		let single_weight = <T as Config>::WeightInfo::assign_core(1);
		single_weight
			.saturating_mul(u64::from(
				legacy_count.saturating_add(config.scheduler_params.num_cores),
			))
			// Second read from sending assignments to the coretime chain.
			.saturating_add(T::DbWeight::get().reads_writes(2, 1))
	}

	fn migrate_send_assignments_to_coretime_chain<
		T: Config,
<<<<<<< HEAD
		SendXcm: xcm::latest::SendXcm,
=======
		XcmSender: SendXcm,
>>>>>>> 0e09ad44
		LegacyLease: GetLegacyLease<BlockNumberFor<T>>,
		const TIMESLICE_PERIOD: u32,
	>() -> result::Result<(), SendError> {
		let legacy_paras = LegacyLease::get_all_parachains_with_leases();
		let legacy_paras_count = legacy_paras.len();
		let (system_chains, lease_holding): (Vec<_>, Vec<_>) =
			legacy_paras.into_iter().partition(IsSystem::is_system);

		let reservations = system_chains.into_iter().map(|p| {
			let schedule = BoundedVec::truncate_from(vec![ScheduleItem {
				mask: CoreMask::complete(),
				assignment: CoreAssignment::Task(p.into()),
			}]);
			mk_coretime_call::<T>(crate::coretime::CoretimeCalls::Reserve(schedule))
		});

		let mut leases = lease_holding.into_iter().filter_map(|p| {
			log::trace!(target: "coretime-migration", "Preparing sending of lease holding para {:?}", p);
			let Some(valid_until) = LegacyLease::get_parachain_lease_in_blocks(p) else {
				log::error!("Lease holding chain with no lease information?!");
				return None
			};
			let valid_until: u32 = match valid_until.try_into() {
				Ok(val) => val,
				Err(_) => {
					log::error!("Converting block number to u32 failed!");
					return None
				},
			};
			let time_slice = (valid_until + TIMESLICE_PERIOD - 1) / TIMESLICE_PERIOD;
			log::trace!(target: "coretime-migration", "Sending of lease holding para {:?}, valid_until: {:?}, time_slice: {:?}", p, valid_until, time_slice);
			Some(mk_coretime_call::<T>(crate::coretime::CoretimeCalls::SetLease(p.into(), time_slice)))
		});

		let core_count: u16 = configuration::ActiveConfig::<T>::get()
			.scheduler_params
			.num_cores
			.saturated_into();
		let set_core_count = iter::once(mk_coretime_call::<T>(
			crate::coretime::CoretimeCalls::NotifyCoreCount(core_count),
		));

		let pool = (legacy_paras_count..core_count.into()).map(|_| {
			let schedule = BoundedVec::truncate_from(vec![ScheduleItem {
				mask: CoreMask::complete(),
				assignment: CoreAssignment::Pool,
			}]);
			// Reserved cores will come before lease cores, so cores will change their assignments
			// when coretime chain sends us their assign_core calls -> Good test.
			mk_coretime_call::<T>(crate::coretime::CoretimeCalls::Reserve(schedule))
		});

		let message_content = iter::once(Instruction::UnpaidExecution {
			weight_limit: WeightLimit::Unlimited,
			check_origin: None,
		});

		let reservation_content = message_content.clone().chain(reservations).collect();
		let leases_content_1 = message_content
			.clone()
			.chain(leases.by_ref().take(legacy_paras_count / 2)) // split in two messages to avoid overweighted XCM
			.collect();
		let leases_content_2 = message_content.clone().chain(leases).collect();
		let set_core_count_content = message_content.clone().chain(set_core_count).collect();
		// If `pool_content` is empty don't send a blank XCM message
		let messages = if core_count as usize > legacy_paras_count {
			let pool_content = message_content.clone().chain(pool).collect();
			vec![
				Xcm(reservation_content),
				Xcm(pool_content),
				Xcm(leases_content_1),
				Xcm(leases_content_2),
				Xcm(set_core_count_content),
			]
		} else {
			vec![
				Xcm(reservation_content),
				Xcm(leases_content_1),
				Xcm(leases_content_2),
				Xcm(set_core_count_content),
			]
		};

		for message in messages {
			send_xcm::<XcmSender>(
				Location::new(0, Junction::Parachain(T::BrokerId::get())),
				message,
			)?;
		}

		Ok(())
	}
}<|MERGE_RESOLUTION|>--- conflicted
+++ resolved
@@ -64,11 +64,7 @@
 
 	impl<
 			T: Config,
-<<<<<<< HEAD
-			SendXcm: xcm::latest::SendXcm,
-=======
 			XcmSender: SendXcm,
->>>>>>> 0e09ad44
 			LegacyLease: GetLegacyLease<BlockNumberFor<T>>,
 			const TIMESLICE_PERIOD: u32,
 		> MigrateToCoretime<T, XcmSender, LegacyLease, TIMESLICE_PERIOD>
@@ -101,11 +97,7 @@
 
 	impl<
 			T: Config + crate::dmp::Config,
-<<<<<<< HEAD
-			SendXcm: xcm::latest::SendXcm,
-=======
 			XcmSender: SendXcm,
->>>>>>> 0e09ad44
 			LegacyLease: GetLegacyLease<BlockNumberFor<T>>,
 			const TIMESLICE_PERIOD: u32,
 		> OnRuntimeUpgrade for MigrateToCoretime<T, XcmSender, LegacyLease, TIMESLICE_PERIOD>
@@ -167,11 +159,7 @@
 	// NOTE: Also migrates `num_cores` config value in configuration::ActiveConfig.
 	fn migrate_to_coretime<
 		T: Config,
-<<<<<<< HEAD
-		SendXcm: xcm::latest::SendXcm,
-=======
 		XcmSender: SendXcm,
->>>>>>> 0e09ad44
 		LegacyLease: GetLegacyLease<BlockNumberFor<T>>,
 		const TIMESLICE_PERIOD: u32,
 	>() -> Weight {
@@ -232,11 +220,7 @@
 
 	fn migrate_send_assignments_to_coretime_chain<
 		T: Config,
-<<<<<<< HEAD
-		SendXcm: xcm::latest::SendXcm,
-=======
 		XcmSender: SendXcm,
->>>>>>> 0e09ad44
 		LegacyLease: GetLegacyLease<BlockNumberFor<T>>,
 		const TIMESLICE_PERIOD: u32,
 	>() -> result::Result<(), SendError> {
