--- conflicted
+++ resolved
@@ -22,13 +22,8 @@
 	XcmPallet,
 };
 use frame_support::{
-<<<<<<< HEAD
 	parameter_types,
 	traits::{Contains, Everything, Nothing},
-=======
-	match_types, parameter_types,
-	traits::{Everything, Nothing},
->>>>>>> 4b8bd906
 	weights::Weight,
 };
 use frame_system::EnsureRoot;
