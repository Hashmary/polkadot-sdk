--- conflicted
+++ resolved
@@ -1737,7 +1737,6 @@
 	type BenchmarkHelper = ();
 }
 
-<<<<<<< HEAD
 pub type NativeAndAssets =
 	UnionOf<Balances, Assets, NativeFromLeft, NativeOrWithId<u32>, AccountId>;
 
@@ -1796,7 +1795,8 @@
 	type WeightInfo = ();
 	#[cfg(feature = "runtime-benchmarks")]
 	type BenchmarkHelper = AssetRewardsBenchmarkHelper;
-=======
+};
+
 impl pallet_asset_conversion_ops::Config for Runtime {
 	type RuntimeEvent = RuntimeEvent;
 	type PriorAccountIdConverter = pallet_asset_conversion::AccountIdConverterNoSeed<(
@@ -1808,7 +1808,6 @@
 	type PoolAssetsTeam = <Runtime as pallet_asset_conversion::Config>::PoolAssets;
 	type DepositAsset = Balances;
 	type WeightInfo = pallet_asset_conversion_ops::weights::SubstrateWeight<Runtime>;
->>>>>>> 4e10d3b0
 }
 
 parameter_types! {
@@ -2559,11 +2558,10 @@
 	pub type PalletExampleMbms = pallet_example_mbm;
 
 	#[runtime::pallet_index(79)]
-<<<<<<< HEAD
+	pub type AssetConversionMigration = pallet_asset_conversion_ops;
+
+	#[runtime::pallet_index(80)]
 	pub type AssetRewards = pallet_asset_rewards;
-=======
-	pub type AssetConversionMigration = pallet_asset_conversion_ops;
->>>>>>> 4e10d3b0
 }
 
 /// The address format for describing accounts.
