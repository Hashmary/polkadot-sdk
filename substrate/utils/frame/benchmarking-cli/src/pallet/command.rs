--- conflicted
+++ resolved
@@ -696,11 +696,6 @@
 		&self,
 		state: &'a BenchmarkingState<H>,
 	) -> Result<FetchedCode<'a, BenchmarkingState<H>, H>> {
-<<<<<<< HEAD
-		log::info!("Loading WASM from state");
-		let state =
-			sp_state_machine::backend::BackendRuntimeCode::new(state, IgnorePendingCode::Yes);
-=======
 		if let Some(runtime) = self.runtime.as_ref() {
 			log::info!(target: LOG_TARGET, "Loading WASM from file");
 			let code = fs::read(runtime).map_err(|e| {
@@ -716,8 +711,7 @@
 			Ok(FetchedCode::FromFile { wrapped_code, heap_pages: self.heap_pages, hash })
 		} else {
 			log::info!(target: LOG_TARGET, "Loading WASM from state");
-			let state = sp_state_machine::backend::BackendRuntimeCode::new(state);
->>>>>>> b45f89c5
+			let state = sp_state_machine::backend::BackendRuntimeCode::new(state, IgnorePendingCode::Yes);
 
 			Ok(FetchedCode::FromGenesis { state })
 		}
