--- conflicted
+++ resolved
@@ -254,15 +254,13 @@
 		type RuntimeEvent: From<Event<Self, I>>
 			+ IsType<<Self as frame_system::Config>::RuntimeEvent>;
 
-<<<<<<< HEAD
 		/// The overarching task type.
 		#[pallet::no_default]
 		type RuntimeTask: Task;
-=======
+
 		/// The overarching hold reason.
 		#[pallet::no_default_bounds]
 		type RuntimeHoldReason: Parameter + Member + MaxEncodedLen + Ord + Copy;
->>>>>>> 86955eef
 
 		/// Weight information for extrinsics in this pallet.
 		type WeightInfo: WeightInfo;
