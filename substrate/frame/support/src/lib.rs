--- conflicted
+++ resolved
@@ -806,15 +806,8 @@
 /// Prelude to be used alongside pallet macro, for ease of use.
 pub mod pallet_prelude {
 	pub use crate::{
-<<<<<<< HEAD
 		defensive, defensive_assert,
-		dispatch::{
-			DispatchClass, DispatchError, DispatchResult, DispatchResultWithPostInfo, Parameter,
-			Pays,
-		},
-=======
 		dispatch::{DispatchClass, DispatchResult, DispatchResultWithPostInfo, Parameter, Pays},
->>>>>>> f1f79371
 		ensure,
 		inherent::{InherentData, InherentIdentifier, ProvideInherent},
 		storage,
