# this is an artificial job dependency, for pipeline optimization using GitLab's DAGs
# the job can be found in check.yml
.run-immediately:
  needs:
    - job: job-starter
      artifacts: false

#
#
#
.codecov-check:
  script:
    - >
      if command -v codecovcli -h >/dev/null 2>&1; then
        codecovcli --version;
      else
        echo "downloading codecovcli";
        curl -s -o codecovcli https://cli.codecov.io/latest/linux/codecov;
        chmod +x codecovcli;
        mv codecovcli /usr/local/bin/codecovcli;
      fi
    #
    - codecovcli --version

#
#
#
codecov-start:
  stage: test
  when: manual
  allow_failure: false
  extends:
    - .kubernetes-env
    - .common-refs
    - .pipeline-stopper-artifacts
    - .run-immediately
  script:
    - !reference [.codecov-check, script]
    - >
      if [ "$CI_COMMIT_REF_NAME" != "master" ]; then
        codecovcli -v create-commit -t ${CODECOV_TOKEN} -r paritytech/polkadot-sdk --commit-sha ${CI_COMMIT_SHA} --fail-on-error --pr ${CI_COMMIT_REF_NAME} --git-service github;
        codecovcli -v create-report -t ${CODECOV_TOKEN} -r paritytech/polkadot-sdk --commit-sha ${CI_COMMIT_SHA} --fail-on-error --pr ${CI_COMMIT_REF_NAME} --git-service github;
      else
        codecovcli -v create-commit -t ${CODECOV_TOKEN} -r paritytech/polkadot-sdk --commit-sha ${CI_COMMIT_SHA} --fail-on-error --git-service github;
        codecovcli -v create-report -t ${CODECOV_TOKEN} -r paritytech/polkadot-sdk --commit-sha ${CI_COMMIT_SHA} --fail-on-error --git-service github;      
      fi

#
#
#
codecov-finish:
  stage: test
  extends:
    - .kubernetes-env
    - .common-refs
    - .pipeline-stopper-artifacts
  needs:
    - test-linux-stable-codecov
  script:
    - !reference [.codecov-check, script]
    - codecovcli -v create-report-results -t ${CODECOV_TOKEN} -r paritytech/polkadot-sdk --commit-sha ${CI_COMMIT_SHA} --git-service github
    - codecovcli -v get-report-results -t ${CODECOV_TOKEN} -r paritytech/polkadot-sdk --commit-sha ${CI_COMMIT_SHA} --git-service github
    - codecovcli -v send-notifications -t ${CODECOV_TOKEN} -r paritytech/polkadot-sdk --commit-sha ${CI_COMMIT_SHA} --git-service github

#
#
#
test-linux-stable-codecov:
  stage: test
  needs:
    - codecov-start
  extends:
    - .docker-env
    - .common-refs
    - .pipeline-stopper-artifacts
  variables:
    CI_IMAGE: europe-docker.pkg.dev/parity-build/ci-images/ci-unified:bullseye-1.77.0
    RUST_TOOLCHAIN: stable
    RUSTFLAGS: "-Cdebug-assertions=y -Cinstrument-coverage"
    LLVM_PROFILE_FILE: "target/coverage/cargo-test-${CI_NODE_INDEX}-%p-%m.profraw"
    CARGO_INCREMENTAL: 0
    FORKLIFT_BYPASS: "true"
  parallel: 2
  script:
    # tools
    - !reference [.codecov-check, script]
    - rustup component add llvm-tools-preview
    - mkdir -p target/coverage/result/
    # Place real test call here
    - >
      time cargo nextest run -p polkadot \
        --locked \
        --release \
        --no-fail-fast \
        --partition count:${CI_NODE_INDEX}/${CI_NODE_TOTAL}
    # generate and upload reports
    - >
      grcov \
        target/coverage/ \
        --binary-path ./target/release/ \
        -s . \
        -t lcov \
        --branch \
        -o target/coverage/result/report-${CI_NODE_INDEX}.lcov
    - ls -l target/coverage/result/
    - >
      if [ "$CI_COMMIT_REF_NAME" != "master" ]; then  
        codecovcli -v do-upload -f target/coverage/result/report-${CI_NODE_INDEX}.lcov --disable-search -t ${CODECOV_TOKEN} -r paritytech/polkadot-sdk --commit-sha ${CI_COMMIT_SHA} --fail-on-error --pr ${CI_COMMIT_REF_NAME} --git-service github;
      else
        codecovcli -v do-upload -f target/coverage/result/report-${CI_NODE_INDEX}.lcov --disable-search -t ${CODECOV_TOKEN} -r paritytech/polkadot-sdk --commit-sha ${CI_COMMIT_SHA} --fail-on-error --git-service github;
      fi

<<<<<<< HEAD
  #

test-linux-stable:
  stage: test
  extends:
    - .docker-env
    - .common-refs
    - .run-immediately
    - .pipeline-stopper-artifacts
  variables:
    RUST_TOOLCHAIN: stable
    # Enable debug assertions since we are running optimized builds for testing
    # but still want to have debug assertions.
    RUSTFLAGS: "-Cdebug-assertions=y -Dwarnings"
  parallel: 3
  script:
    # Build all but only execute 'runtime' tests.
    - echo "Node index - ${CI_NODE_INDEX}. Total amount - ${CI_NODE_TOTAL}"
    - >
      time cargo nextest run \
        --workspace \
        --locked \
        --release \
        --no-fail-fast \
        --features try-runtime,experimental,riscv,ci-only-tests \
        --partition count:${CI_NODE_INDEX}/${CI_NODE_TOTAL}
    # Upload tests results to Elasticsearch
    - echo "Upload test results to Elasticsearch"
    - cat target/nextest/default/junit.xml | xq . > target/nextest/default/junit.json
    - >
      curl -v -XPOST --http1.1 \
      -u ${ELASTIC_USERNAME}:${ELASTIC_PASSWORD} \
      https://elasticsearch.parity-build.parity.io/unit-tests/_doc/${CI_JOB_ID} \
      -H 'Content-Type: application/json' \
      -d @target/nextest/default/junit.json || echo "failed to upload junit report"
    # run runtime-api tests with `enable-staging-api` feature on the 1st node
    - if [ ${CI_NODE_INDEX} == 1 ]; then time cargo nextest run -p sp-api-test --features enable-staging-api; fi
  artifacts:
    when: always
    paths:
      - target/nextest/default/junit.xml
    reports:
      junit: target/nextest/default/junit.xml
  timeout: 90m

test-linux-oldkernel-stable:
  extends: test-linux-stable
  tags:
    - oldkernel-vm

# https://github.com/paritytech/ci_cd/issues/864
test-linux-stable-runtime-benchmarks:
  stage: test
  extends:
    - .docker-env
    - .common-refs
    - .run-immediately
    - .pipeline-stopper-artifacts
  variables:
    RUST_TOOLCHAIN: stable
    # Enable debug assertions since we are running optimized builds for testing
    # but still want to have debug assertions.
    RUSTFLAGS: "-Cdebug-assertions=y -Dwarnings"
  script:
    - time cargo nextest run --workspace --features runtime-benchmarks benchmark --locked --cargo-profile testnet

# some tests do not run with `try-runtime` feature enabled
# https://github.com/paritytech/polkadot-sdk/pull/4251#discussion_r1624282143
test-linux-stable-no-try-runtime:
  stage: test
  extends:
    - .docker-env
    - .common-refs
    - .run-immediately
    - .pipeline-stopper-artifacts
  variables:
    RUST_TOOLCHAIN: stable
    # Enable debug assertions since we are running optimized builds for testing
    # but still want to have debug assertions.
    RUSTFLAGS: "-Cdebug-assertions=y -Dwarnings"
  script:
    - >
      time cargo nextest run \
        --workspace \
        --locked \
        --release \
        --no-fail-fast \
        --features experimental,riscv,ci-only-tests \

# can be used to run all tests
# test-linux-stable-all:
#   stage: test
#   extends:
#     - .docker-env
#     - .common-refs
#     - .run-immediately
#   variables:
#     RUST_TOOLCHAIN: stable
#     # Enable debug assertions since we are running optimized builds for testing
#     # but still want to have debug assertions.
#     RUSTFLAGS: "-Cdebug-assertions=y -Dwarnings"
#   parallel: 3
#   script:
#     # Build all but only execute 'runtime' tests.
#     - echo "Node index - ${CI_NODE_INDEX}. Total amount - ${CI_NODE_TOTAL}"
#     - >
#       time cargo nextest run \
#         --workspace \
#         --locked \
#         --release \
#         --no-fail-fast \
#         --features runtime-benchmarks,try-runtime \
#         --partition count:${CI_NODE_INDEX}/${CI_NODE_TOTAL}
#     # todo: add flacky-test collector

# takes about 1,5h without cache
# can be used to check that nextest works correctly
# test-linux-stable-polkadot:
#   stage: test
#   timeout: 2h
#   extends:
#     - .docker-env
#     - .common-refs
#     - .run-immediately
#     - .collect-artifacts-short
#   variables:
#     RUST_TOOLCHAIN: stable
#     # Enable debug assertions since we are running optimized builds for testing
#     # but still want to have debug assertions.
#     RUSTFLAGS: "-Cdebug-assertions=y -Dwarnings"
#   script:
#     - mkdir -p artifacts
#     - time cargo test --workspace
#       --locked
#       --profile testnet
#       --features=runtime-benchmarks,runtime-metrics,try-runtime --
#       --skip upgrade_version_checks_should_work

=======
>>>>>>> 0f7acb52
test-doc:
  stage: test
  extends:
    - .docker-env
    - .common-refs
  # DAG
  needs:
    - job: test-rustdoc
      artifacts: false
  variables:
    # Enable debug assertions since we are running optimized builds for testing
    # but still want to have debug assertions.
    RUSTFLAGS: "-Cdebug-assertions=y -Dwarnings"
  script:
    - time cargo test --doc --workspace

test-rustdoc:
  stage: test
  extends:
    - .docker-env
    - .common-refs
    - .run-immediately
  variables:
    SKIP_WASM_BUILD: 1
  script:
    - time cargo doc --workspace --all-features --no-deps

quick-benchmarks-omni:
  stage: test
  extends:
    - .docker-env
    - .common-refs
    - .run-immediately
  variables:
    # Enable debug assertions since we are running optimized builds for testing
    # but still want to have debug assertions.
    RUSTFLAGS: "-C debug-assertions"
    RUST_BACKTRACE: "full"
    WASM_BUILD_NO_COLOR: 1
    WASM_BUILD_RUSTFLAGS: "-C debug-assertions"
  script:
    - time cargo build --locked --quiet --release -p asset-hub-westend-runtime --features runtime-benchmarks
    - time cargo run --locked --release -p frame-omni-bencher --quiet -- v1 benchmark pallet --runtime target/release/wbuild/asset-hub-westend-runtime/asset_hub_westend_runtime.compact.compressed.wasm --all --steps 2 --repeat 1 --quiet

cargo-check-each-crate-macos:
  stage: test
  extends:
    - .docker-env
    - .common-refs
    - .run-immediately
    # - .collect-artifacts
  before_script:
    # skip timestamp script, the osx bash doesn't support printf %()T
    - !reference [.job-switcher, before_script]
    - !reference [.rust-info-script, script]
    - !reference [.pipeline-stopper-vars, script]
  variables:
    SKIP_WASM_BUILD: 1
  script:
    # TODO: use parallel jobs, as per cargo-check-each-crate, once more Mac runners are available
    # - time ./scripts/ci/gitlab/check-each-crate.py 1 1
    - time cargo check --workspace --locked
  timeout: 2h
  tags:
    - osx<|MERGE_RESOLUTION|>--- conflicted
+++ resolved
@@ -110,10 +110,9 @@
         codecovcli -v do-upload -f target/coverage/result/report-${CI_NODE_INDEX}.lcov --disable-search -t ${CODECOV_TOKEN} -r paritytech/polkadot-sdk --commit-sha ${CI_COMMIT_SHA} --fail-on-error --git-service github;
       fi
 
-<<<<<<< HEAD
-  #
-
-test-linux-stable:
+# some tests do not run with `try-runtime` feature enabled
+# https://github.com/paritytech/polkadot-sdk/pull/4251#discussion_r1624282143
+test-linux-stable-no-try-runtime:
   stage: test
   extends:
     - .docker-env
@@ -125,132 +124,16 @@
     # Enable debug assertions since we are running optimized builds for testing
     # but still want to have debug assertions.
     RUSTFLAGS: "-Cdebug-assertions=y -Dwarnings"
-  parallel: 3
-  script:
-    # Build all but only execute 'runtime' tests.
-    - echo "Node index - ${CI_NODE_INDEX}. Total amount - ${CI_NODE_TOTAL}"
+  script:
     - >
       time cargo nextest run \
         --workspace \
         --locked \
         --release \
         --no-fail-fast \
-        --features try-runtime,experimental,riscv,ci-only-tests \
-        --partition count:${CI_NODE_INDEX}/${CI_NODE_TOTAL}
-    # Upload tests results to Elasticsearch
-    - echo "Upload test results to Elasticsearch"
-    - cat target/nextest/default/junit.xml | xq . > target/nextest/default/junit.json
-    - >
-      curl -v -XPOST --http1.1 \
-      -u ${ELASTIC_USERNAME}:${ELASTIC_PASSWORD} \
-      https://elasticsearch.parity-build.parity.io/unit-tests/_doc/${CI_JOB_ID} \
-      -H 'Content-Type: application/json' \
-      -d @target/nextest/default/junit.json || echo "failed to upload junit report"
-    # run runtime-api tests with `enable-staging-api` feature on the 1st node
-    - if [ ${CI_NODE_INDEX} == 1 ]; then time cargo nextest run -p sp-api-test --features enable-staging-api; fi
-  artifacts:
-    when: always
-    paths:
-      - target/nextest/default/junit.xml
-    reports:
-      junit: target/nextest/default/junit.xml
-  timeout: 90m
-
-test-linux-oldkernel-stable:
-  extends: test-linux-stable
-  tags:
-    - oldkernel-vm
-
-# https://github.com/paritytech/ci_cd/issues/864
-test-linux-stable-runtime-benchmarks:
-  stage: test
-  extends:
-    - .docker-env
-    - .common-refs
-    - .run-immediately
-    - .pipeline-stopper-artifacts
-  variables:
-    RUST_TOOLCHAIN: stable
-    # Enable debug assertions since we are running optimized builds for testing
-    # but still want to have debug assertions.
-    RUSTFLAGS: "-Cdebug-assertions=y -Dwarnings"
-  script:
-    - time cargo nextest run --workspace --features runtime-benchmarks benchmark --locked --cargo-profile testnet
-
-# some tests do not run with `try-runtime` feature enabled
-# https://github.com/paritytech/polkadot-sdk/pull/4251#discussion_r1624282143
-test-linux-stable-no-try-runtime:
-  stage: test
-  extends:
-    - .docker-env
-    - .common-refs
-    - .run-immediately
-    - .pipeline-stopper-artifacts
-  variables:
-    RUST_TOOLCHAIN: stable
-    # Enable debug assertions since we are running optimized builds for testing
-    # but still want to have debug assertions.
-    RUSTFLAGS: "-Cdebug-assertions=y -Dwarnings"
-  script:
-    - >
-      time cargo nextest run \
-        --workspace \
-        --locked \
-        --release \
-        --no-fail-fast \
-        --features experimental,riscv,ci-only-tests \
-
-# can be used to run all tests
-# test-linux-stable-all:
-#   stage: test
-#   extends:
-#     - .docker-env
-#     - .common-refs
-#     - .run-immediately
-#   variables:
-#     RUST_TOOLCHAIN: stable
-#     # Enable debug assertions since we are running optimized builds for testing
-#     # but still want to have debug assertions.
-#     RUSTFLAGS: "-Cdebug-assertions=y -Dwarnings"
-#   parallel: 3
-#   script:
-#     # Build all but only execute 'runtime' tests.
-#     - echo "Node index - ${CI_NODE_INDEX}. Total amount - ${CI_NODE_TOTAL}"
-#     - >
-#       time cargo nextest run \
-#         --workspace \
-#         --locked \
-#         --release \
-#         --no-fail-fast \
-#         --features runtime-benchmarks,try-runtime \
-#         --partition count:${CI_NODE_INDEX}/${CI_NODE_TOTAL}
-#     # todo: add flacky-test collector
-
-# takes about 1,5h without cache
-# can be used to check that nextest works correctly
-# test-linux-stable-polkadot:
-#   stage: test
-#   timeout: 2h
-#   extends:
-#     - .docker-env
-#     - .common-refs
-#     - .run-immediately
-#     - .collect-artifacts-short
-#   variables:
-#     RUST_TOOLCHAIN: stable
-#     # Enable debug assertions since we are running optimized builds for testing
-#     # but still want to have debug assertions.
-#     RUSTFLAGS: "-Cdebug-assertions=y -Dwarnings"
-#   script:
-#     - mkdir -p artifacts
-#     - time cargo test --workspace
-#       --locked
-#       --profile testnet
-#       --features=runtime-benchmarks,runtime-metrics,try-runtime --
-#       --skip upgrade_version_checks_should_work
-
-=======
->>>>>>> 0f7acb52
+        --cargo-quiet \
+        --features experimental,riscv,ci-only-tests
+
 test-doc:
   stage: test
   extends:
