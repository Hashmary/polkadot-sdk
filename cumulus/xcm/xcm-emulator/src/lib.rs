// Copyright (C) Parity Technologies (UK) Ltd.
// This file is part of Polkadot.

// Polkadot is free software: you can redistribute it and/or modify
// it under the terms of the GNU General Public License as published by
// the Free Software Foundation, either version 3 of the License, or
// (at your option) any later version.

// Polkadot is distributed in the hope that it will be useful,
// but WITHOUT ANY WARRANTY; without even the implied warranty of
// MERCHANTABILITY or FITNESS FOR A PARTICULAR PURPOSE.  See the
// GNU General Public License for more details.

// You should have received a copy of the GNU General Public License
// along with Polkadot.  If not, see <http://www.gnu.org/licenses/>.

pub use codec::{Decode, Encode, EncodeLike};
pub use lazy_static::lazy_static;
pub use log;
pub use paste;
pub use std::{
	any::type_name, collections::HashMap, error::Error, fmt, marker::PhantomData, ops::Deref,
	sync::Mutex,
};

// Substrate
pub use cumulus_primitives_core::AggregateMessageOrigin as CumulusAggregateMessageOrigin;
pub use frame_support::{
	assert_ok,
	sp_runtime::{traits::Header as HeaderT, DispatchResult},
	traits::{
		EnqueueMessage, ExecuteOverweightError, Get, Hooks, OnInitialize, OriginTrait,
		ProcessMessage, ProcessMessageError, ServiceQueues,
	},
	weights::{Weight, WeightMeter},
};
pub use frame_system::{Config as SystemConfig, Pallet as SystemPallet};
pub use pallet_balances::AccountData;
pub use pallet_message_queue;
pub use sp_arithmetic::traits::Bounded;
pub use sp_core::{blake2_256, parameter_types, sr25519, storage::Storage, Pair};
pub use sp_io::TestExternalities;
pub use sp_runtime::BoundedSlice;
pub use sp_std::{cell::RefCell, collections::vec_deque::VecDeque, fmt::Debug};
pub use sp_tracing;

// Cumulus
pub use cumulus_pallet_parachain_system::Pallet as ParachainSystemPallet;
pub use cumulus_primitives_core::{
	relay_chain::{BlockNumber as RelayBlockNumber, HeadData, HrmpChannelId},
	AbridgedHrmpChannel, DmpMessageHandler, ParaId, PersistedValidationData, XcmpMessageHandler,
};
pub use cumulus_primitives_parachain_inherent::ParachainInherentData;
pub use cumulus_test_relay_sproof_builder::RelayStateSproofBuilder;
pub use pallet_message_queue::{Config as MessageQueueConfig, Pallet as MessageQueuePallet};
pub use parachains_common::{AccountId, Balance, BlockNumber};
pub use polkadot_primitives;
pub use polkadot_runtime_parachains::inclusion::{AggregateMessageOrigin, UmpQueueId};

// Polkadot
pub use polkadot_parachain_primitives::primitives::RelayChainBlockNumber;
pub use xcm::latest::prelude::{
	Ancestor, Assets, Junctions, Location, Parachain as ParachainJunction, Parent, WeightLimit,
	XcmHash,
};
pub use xcm_executor::traits::ConvertLocation;

pub type AccountIdOf<T> = <T as frame_system::Config>::AccountId;

thread_local! {
	/// Downward messages, each message is: `(to_para_id, [(relay_block_number, msg)])`
	#[allow(clippy::type_complexity)]
	pub static DOWNWARD_MESSAGES: RefCell<HashMap<String, VecDeque<(u32, Vec<(RelayBlockNumber, Vec<u8>)>)>>>
		= RefCell::new(HashMap::new());
	/// Downward messages that already processed by parachains, each message is: `(to_para_id, relay_block_number, Vec<u8>)`
	#[allow(clippy::type_complexity)]
	pub static DMP_DONE: RefCell<HashMap<String, VecDeque<(u32, RelayBlockNumber, Vec<u8>)>>>
		= RefCell::new(HashMap::new());
	/// Horizontal messages, each message is: `(to_para_id, [(from_para_id, relay_block_number, msg)])`
	#[allow(clippy::type_complexity)]
	pub static HORIZONTAL_MESSAGES: RefCell<HashMap<String, VecDeque<(u32, Vec<(ParaId, RelayBlockNumber, Vec<u8>)>)>>>
		= RefCell::new(HashMap::new());
	/// Upward messages, each message is: `(from_para_id, msg)`
	pub static UPWARD_MESSAGES: RefCell<HashMap<String, VecDeque<(u32, Vec<u8>)>>> = RefCell::new(HashMap::new());
	/// Bridged messages, each message is: `BridgeMessage`
	pub static BRIDGED_MESSAGES: RefCell<HashMap<String, VecDeque<BridgeMessage>>> = RefCell::new(HashMap::new());
	/// Parachains Ids a the Network
	pub static PARA_IDS: RefCell<HashMap<String, Vec<u32>>> = RefCell::new(HashMap::new());
	/// Flag indicating if global variables have been initialized for a certain Network
	pub static INITIALIZED: RefCell<HashMap<String, bool>> = RefCell::new(HashMap::new());
	/// Most recent `HeadData` of each parachain, encoded.
	pub static LAST_HEAD: RefCell<HashMap<String, HashMap<u32, HeadData>>> = RefCell::new(HashMap::new());
}

pub trait CheckAssertion<Origin, Destination, Hops, Args>
where
	Origin: Chain + Clone,
	Destination: Chain + Clone,
	Origin::RuntimeOrigin: OriginTrait<AccountId = AccountIdOf<Origin::Runtime>> + Clone,
	Destination::RuntimeOrigin: OriginTrait<AccountId = AccountIdOf<Destination::Runtime>> + Clone,
	Hops: Clone,
	Args: Clone,
{
	fn check_assertion(test: Test<Origin, Destination, Hops, Args>);
}

#[impl_trait_for_tuples::impl_for_tuples(5)]
impl<Origin, Destination, Hops, Args> CheckAssertion<Origin, Destination, Hops, Args> for Tuple
where
	Origin: Chain + Clone,
	Destination: Chain + Clone,
	Origin::RuntimeOrigin: OriginTrait<AccountId = AccountIdOf<Origin::Runtime>> + Clone,
	Destination::RuntimeOrigin: OriginTrait<AccountId = AccountIdOf<Destination::Runtime>> + Clone,
	Hops: Clone,
	Args: Clone,
{
	fn check_assertion(test: Test<Origin, Destination, Hops, Args>) {
		for_tuples!( #(
			Tuple::check_assertion(test.clone());
		)* );
	}
}

pub trait TestExt {
	fn build_new_ext(storage: Storage) -> TestExternalities;
	fn new_ext() -> TestExternalities;
	fn move_ext_out(id: &'static str);
	fn move_ext_in(id: &'static str);
	fn reset_ext();
	fn execute_with<R>(execute: impl FnOnce() -> R) -> R;
	fn ext_wrapper<R>(func: impl FnOnce() -> R) -> R;
}

impl TestExt for () {
	fn build_new_ext(_storage: Storage) -> TestExternalities {
		TestExternalities::default()
	}
	fn new_ext() -> TestExternalities {
		TestExternalities::default()
	}
	fn move_ext_out(_id: &'static str) {}
	fn move_ext_in(_id: &'static str) {}
	fn reset_ext() {}
	fn execute_with<R>(execute: impl FnOnce() -> R) -> R {
		execute()
	}
	fn ext_wrapper<R>(func: impl FnOnce() -> R) -> R {
		func()
	}
}

pub trait Network {
	type Relay: RelayChain;
	type Bridge: Bridge;

	fn name() -> &'static str;
	fn init();
	fn reset();
	fn para_ids() -> Vec<u32>;
	fn relay_block_number() -> u32;
	fn set_relay_block_number(number: u32);
	fn process_messages();
	fn has_unprocessed_messages() -> bool;
	fn process_downward_messages();
	fn process_horizontal_messages();
	fn process_upward_messages();
	fn process_bridged_messages();
	fn hrmp_channel_parachain_inherent_data(
		para_id: u32,
		relay_parent_number: u32,
		parent_head_data: HeadData,
	) -> ParachainInherentData;
	fn send_horizontal_messages<I: Iterator<Item = (ParaId, RelayBlockNumber, Vec<u8>)>>(
		to_para_id: u32,
		iter: I,
	) {
		HORIZONTAL_MESSAGES.with(|b| {
			b.borrow_mut()
				.get_mut(Self::name())
				.unwrap()
				.push_back((to_para_id, iter.collect()))
		});
	}

	fn send_upward_message(from_para_id: u32, msg: Vec<u8>) {
		UPWARD_MESSAGES
			.with(|b| b.borrow_mut().get_mut(Self::name()).unwrap().push_back((from_para_id, msg)));
	}

	fn send_downward_messages(
		to_para_id: u32,
		iter: impl Iterator<Item = (RelayBlockNumber, Vec<u8>)>,
	) {
		DOWNWARD_MESSAGES.with(|b| {
			b.borrow_mut()
				.get_mut(Self::name())
				.unwrap()
				.push_back((to_para_id, iter.collect()))
		});
	}

	fn send_bridged_messages(msg: BridgeMessage) {
		BRIDGED_MESSAGES.with(|b| b.borrow_mut().get_mut(Self::name()).unwrap().push_back(msg));
	}
}

pub trait Chain: TestExt {
	type Network: Network;
	type Runtime: SystemConfig;
	type RuntimeCall;
	type RuntimeOrigin;
	type RuntimeEvent;
	type System;

	fn account_id_of(seed: &str) -> AccountId {
		helpers::get_account_id_from_seed::<sr25519::Public>(seed)
	}

	fn account_data_of(account: AccountIdOf<Self::Runtime>) -> AccountData<Balance>;

	fn events() -> Vec<<Self as Chain>::RuntimeEvent>;
}

pub trait RelayChain: Chain {
	type SovereignAccountOf: ConvertLocation<AccountIdOf<Self::Runtime>>;
	type MessageProcessor: ProcessMessage<Origin = ParaId> + ServiceQueues;

<<<<<<< HEAD
	fn child_location_of(id: ParaId) -> Location {
=======
	fn init();

	fn child_location_of(id: ParaId) -> MultiLocation {
>>>>>>> 48ea86f0
		(Ancestor(0), ParachainJunction(id.into())).into()
	}

	fn sovereign_account_id_of(location: Location) -> AccountIdOf<Self::Runtime> {
		Self::SovereignAccountOf::convert_location(&location).unwrap()
	}

	fn sovereign_account_id_of_child_para(id: ParaId) -> AccountIdOf<Self::Runtime> {
		Self::sovereign_account_id_of(Self::child_location_of(id))
	}
}

pub trait Parachain: Chain {
	type XcmpMessageHandler: XcmpMessageHandler;
	type LocationToAccountId: ConvertLocation<AccountIdOf<Self::Runtime>>;
	type ParachainInfo: Get<ParaId>;
	type ParachainSystem;
	type MessageProcessor: ProcessMessage<Origin = CumulusAggregateMessageOrigin> + ServiceQueues;

	fn init();

	fn new_block();

	fn finalize_block();

	fn set_last_head();

	fn para_id() -> ParaId {
		Self::ext_wrapper(|| Self::ParachainInfo::get())
	}

	fn parent_location() -> Location {
		(Parent).into()
	}

	fn sibling_location_of(para_id: ParaId) -> Location {
		(Parent, ParachainJunction(para_id.into())).into()
	}

	fn sovereign_account_id_of(location: Location) -> AccountIdOf<Self::Runtime> {
		Self::LocationToAccountId::convert_location(&location).unwrap()
	}
}

pub trait Bridge {
	type Source: TestExt;
	type Target: TestExt;
	type Handler: BridgeMessageHandler;

	fn init();
}

impl Bridge for () {
	type Source = ();
	type Target = ();
	type Handler = ();

	fn init() {}
}

#[derive(Clone, Default, Debug)]
pub struct BridgeMessage {
	pub id: u32,
	pub nonce: u64,
	pub payload: Vec<u8>,
}

pub trait BridgeMessageHandler {
	fn get_source_outbound_messages() -> Vec<BridgeMessage>;

	fn dispatch_target_inbound_message(
		message: BridgeMessage,
	) -> Result<(), BridgeMessageDispatchError>;

	fn notify_source_message_delivery(lane_id: u32);
}

impl BridgeMessageHandler for () {
	fn get_source_outbound_messages() -> Vec<BridgeMessage> {
		Default::default()
	}

	fn dispatch_target_inbound_message(
		_message: BridgeMessage,
	) -> Result<(), BridgeMessageDispatchError> {
		Err(BridgeMessageDispatchError(Box::new("Not a bridge")))
	}

	fn notify_source_message_delivery(_lane_id: u32) {}
}

#[derive(Debug)]
pub struct BridgeMessageDispatchError(pub Box<dyn Debug>);

impl Error for BridgeMessageDispatchError {}

impl fmt::Display for BridgeMessageDispatchError {
	fn fmt(&self, f: &mut fmt::Formatter<'_>) -> fmt::Result {
		write!(f, "{:?}", self.0)
	}
}

// Relay Chain Implementation
#[macro_export]
macro_rules! decl_test_relay_chains {
	(
		$(
			#[api_version($api_version:tt)]
			pub struct $name:ident {
				genesis = $genesis:expr,
				on_init = $on_init:expr,
				runtime = $runtime:ident,
				core = {
					SovereignAccountOf: $sovereign_acc_of:path,
				},
				pallets = {
					$($pallet_name:ident: $pallet_path:path,)*
				}
			}
		),
		+
		$(,)?
	) => {
		$(
			#[derive(Clone)]
			pub struct $name<N>($crate::PhantomData<N>);

			impl<N: $crate::Network> $crate::Chain for $name<N> {
				type Network = N;
				type Runtime = $runtime::Runtime;
				type RuntimeCall = $runtime::RuntimeCall;
				type RuntimeOrigin = $runtime::RuntimeOrigin;
				type RuntimeEvent = $runtime::RuntimeEvent;
				type System = $crate::SystemPallet::<Self::Runtime>;

				fn account_data_of(account: $crate::AccountIdOf<Self::Runtime>) -> $crate::AccountData<$crate::Balance> {
					<Self as $crate::TestExt>::ext_wrapper(|| $crate::SystemPallet::<Self::Runtime>::account(account).data.into())
				}

				fn events() -> Vec<<Self as $crate::Chain>::RuntimeEvent> {
					Self::System::events()
						.iter()
						.map(|record| record.event.clone())
						.collect()
				}
			}

			impl<N: $crate::Network> $crate::RelayChain for $name<N> {
				type SovereignAccountOf = $sovereign_acc_of;
				type MessageProcessor = $crate::DefaultRelayMessageProcessor<$name<N>>;

				fn init() {
					use $crate::TestExt;
					// Initialize the thread local variable
					$crate::paste::paste! {
						[<LOCAL_EXT_ $name:upper>].with(|v| *v.borrow_mut() = Self::build_new_ext($genesis));
					}
				}
			}

			$crate::paste::paste! {
				pub trait [<$name RelayPallet>] {
					$(
						type $pallet_name;
					)?
				}

				impl<N: $crate::Network> [<$name RelayPallet>] for $name<N> {
					$(
						type $pallet_name = $pallet_path;
					)?
				}
			}

			$crate::__impl_test_ext_for_relay_chain!($name, N, $genesis, $on_init, $api_version);
			$crate::__impl_check_assertion!($name, N);
		)+
	};
}

#[macro_export]
macro_rules! __impl_test_ext_for_relay_chain {
	// entry point: generate ext name
	($name:ident, $network:ident, $genesis:expr, $on_init:expr, $api_version:tt) => {
		$crate::paste::paste! {
			$crate::__impl_test_ext_for_relay_chain!(
				@impl $name,
				$network,
				$genesis,
				$on_init,
				[<ParachainHostV $api_version>],
				[<LOCAL_EXT_ $name:upper>],
				[<GLOBAL_EXT_ $name:upper>]
			);
		}
	};
	// impl
	(@impl $name:ident, $network:ident, $genesis:expr, $on_init:expr, $api_version:ident, $local_ext:ident, $global_ext:ident) => {
		thread_local! {
			pub static $local_ext: $crate::RefCell<$crate::TestExternalities>
				= $crate::RefCell::new($crate::TestExternalities::new($genesis));
		}

		$crate::lazy_static! {
			pub static ref $global_ext: $crate::Mutex<$crate::RefCell<$crate::HashMap<String, $crate::TestExternalities>>>
				= $crate::Mutex::new($crate::RefCell::new($crate::HashMap::new()));
		}

		impl<$network: $crate::Network> $crate::TestExt for $name<$network> {
			fn build_new_ext(storage: $crate::Storage) -> $crate::TestExternalities {
				use $crate::{sp_tracing, Network, Chain, TestExternalities};

				let mut ext = TestExternalities::new(storage);

				ext.execute_with(|| {
					#[allow(clippy::no_effect)]
					$on_init;
					sp_tracing::try_init_simple();

					let mut block_number = <Self as Chain>::System::block_number();
					block_number = std::cmp::max(1, block_number);
					<Self as Chain>::System::set_block_number(block_number);
				});
				ext
			}

			fn new_ext() -> $crate::TestExternalities {
				Self::build_new_ext($genesis)
			}

			fn move_ext_out(id: &'static str) {
				use $crate::Deref;

				// Take TestExternality from thread_local
				let local_ext = $local_ext.with(|v| {
					v.take()
				});

				// Get TestExternality from lazy_static
				let global_ext_guard = $global_ext.lock().unwrap();

				// Replace TestExternality in lazy_static by TestExternality from thread_local
				global_ext_guard.deref().borrow_mut().insert(id.to_string(), local_ext);
			}

			fn move_ext_in(id: &'static str) {
				use $crate::Deref;

				let mut global_ext_unlocked = false;

				// Keep the mutex unlocked until TesExternality from lazy_static
				// has been updated
				while !global_ext_unlocked {
					// Get TesExternality from lazy_static
					let global_ext_result = $global_ext.try_lock();

					if let Ok(global_ext_guard) = global_ext_result {
						// Unlock the mutex as long as the condition is not met
						if !global_ext_guard.deref().borrow().contains_key(id) {
							drop(global_ext_guard);
						} else {
							global_ext_unlocked = true;
						}
					}
				}

				// Now that we know that lazy_static TestExt has been updated, we lock its mutex
				let mut global_ext_guard = $global_ext.lock().unwrap();

				// and set TesExternality from lazy_static into TesExternality for local_thread
				let global_ext = global_ext_guard.deref();

				$local_ext.with(|v| {
					v.replace(global_ext.take().remove(id).unwrap());
				});
			}

			fn reset_ext() {
				$local_ext.with(|v| *v.borrow_mut() = Self::build_new_ext($genesis));
			}

			fn execute_with<R>(execute: impl FnOnce() -> R) -> R {
				use $crate::{Chain, Network};
				// Make sure the Network is initialized
				<$network>::init();

				// Execute
				let r = $local_ext.with(|v| v.borrow_mut().execute_with(execute));

				// Send messages if needed
				$local_ext.with(|v| {
					v.borrow_mut().execute_with(|| {
						use $crate::polkadot_primitives::runtime_api::runtime_decl_for_parachain_host::$api_version;

						//TODO: mark sent count & filter out sent msg
						for para_id in <$network>::para_ids() {
							// downward messages
							let downward_messages = <Self as $crate::Chain>::Runtime::dmq_contents(para_id.into())
								.into_iter()
								.map(|inbound| (inbound.sent_at, inbound.msg));
							if downward_messages.len() == 0 {
								continue;
							}
							<$network>::send_downward_messages(para_id, downward_messages.into_iter());

							// Note: no need to handle horizontal messages, as the
							// simulator directly sends them to dest (not relayed).
						}

						// log events
						Self::events().iter().for_each(|event| {
							$crate::log::debug!(target: concat!("events::", stringify!($name)), "{:?}", event);
						});

						// clean events
						<Self as Chain>::System::reset_events();
					})
				});

				<$network>::process_messages();

				r
			}

			fn ext_wrapper<R>(func: impl FnOnce() -> R) -> R {
				$local_ext.with(|v| {
					v.borrow_mut().execute_with(|| {
						func()
					})
				})
			}
		}
	};
}

// Parachain Implementation
#[macro_export]
macro_rules! decl_test_parachains {
	(
		$(
			pub struct $name:ident {
				genesis = $genesis:expr,
				on_init = $on_init:expr,
				runtime = $runtime:ident,
				core = {
					XcmpMessageHandler: $xcmp_message_handler:path,
					LocationToAccountId: $location_to_account:path,
					ParachainInfo: $parachain_info:path,
					// MessageProcessor: $message_processor:path,
				},
				pallets = {
					$($pallet_name:ident: $pallet_path:path,)*
				}
			}
		),
		+
		$(,)?
	) => {
		$(
			#[derive(Clone)]
			pub struct $name<N>($crate::PhantomData<N>);

			impl<N: $crate::Network> $crate::Chain for $name<N> {
				type Runtime = $runtime::Runtime;
				type RuntimeCall = $runtime::RuntimeCall;
				type RuntimeOrigin = $runtime::RuntimeOrigin;
				type RuntimeEvent = $runtime::RuntimeEvent;
				type System = $crate::SystemPallet::<Self::Runtime>;
				type Network = N;

				fn account_data_of(account: $crate::AccountIdOf<Self::Runtime>) -> $crate::AccountData<$crate::Balance> {
					<Self as $crate::TestExt>::ext_wrapper(|| $crate::SystemPallet::<Self::Runtime>::account(account).data.into())
				}

				fn events() -> Vec<<Self as $crate::Chain>::RuntimeEvent> {
					Self::System::events()
						.iter()
						.map(|record| record.event.clone())
						.collect()
				}
			}

			impl<N: $crate::Network> $crate::Parachain for $name<N> {
				type XcmpMessageHandler = $xcmp_message_handler;
				type LocationToAccountId = $location_to_account;
				type ParachainSystem = $crate::ParachainSystemPallet<<Self as $crate::Chain>::Runtime>;
				type ParachainInfo = $parachain_info;
				type MessageProcessor = $crate::DefaultParaMessageProcessor<$name<N>>;

				// We run an empty block during initialisation to open HRMP channels
				// and have them ready for the next block
				fn init() {
					use $crate::{Chain, HeadData, Network, Hooks, Encode, Parachain, TestExt};
					// Initialize the thread local variable
					$crate::paste::paste! {
						[<LOCAL_EXT_ $name:upper>].with(|v| *v.borrow_mut() = Self::build_new_ext($genesis));
					}
					// Set the last block head for later use in the next block
					Self::set_last_head();
					// Initialize a new block
					Self::new_block();
					// Finalize the new block
					Self::finalize_block();
				}

				fn new_block() {
					use $crate::{Chain, HeadData, Network, Hooks, Encode, Parachain, TestExt};

					let para_id = Self::para_id().into();

					Self::ext_wrapper(|| {
						// Increase Relay Chain block number
						let mut relay_block_number = N::relay_block_number();
						relay_block_number += 1;
						N::set_relay_block_number(relay_block_number);

						// Initialize a new Parachain block
						let mut block_number = <Self as Chain>::System::block_number();
						block_number += 1;
						let parent_head_data = $crate::LAST_HEAD.with(|b| b.borrow_mut()
							.get_mut(N::name())
							.expect("network not initialized?")
							.get(&para_id)
							.expect("network not initialized?")
							.clone()
						);
						<Self as Chain>::System::initialize(&block_number, &parent_head_data.hash(), &Default::default());
						<<Self as Parachain>::ParachainSystem as Hooks<$crate::BlockNumber>>::on_initialize(block_number);

						let _ = <Self as Parachain>::ParachainSystem::set_validation_data(
							<Self as Chain>::RuntimeOrigin::none(),
							N::hrmp_channel_parachain_inherent_data(para_id, relay_block_number, parent_head_data),
						);
					});
				}

				fn finalize_block() {
					use $crate::{Chain, Encode, Hooks, Network, Parachain, TestExt};

					Self::ext_wrapper(|| {
						let block_number = <Self as Chain>::System::block_number();
						<Self as Parachain>::ParachainSystem::on_finalize(block_number);
					});

					Self::set_last_head();
				}


				fn set_last_head() {
					use $crate::{Chain, Encode, HeadData, Network, Parachain, TestExt};

					let para_id = Self::para_id().into();

					Self::ext_wrapper(|| {
						// Store parent head data for use later.
						let created_header = <Self as Chain>::System::finalize();
						$crate::LAST_HEAD.with(|b| b.borrow_mut()
							.get_mut(N::name())
							.expect("network not initialized?")
							.insert(para_id, HeadData(created_header.encode()))
						);
					});
				}
			}

			$crate::paste::paste! {
				pub trait [<$name ParaPallet>] {
					$(
						type $pallet_name;
					)*
				}

				impl<N: $crate::Network> [<$name ParaPallet>] for $name<N> {
					$(
						type $pallet_name = $pallet_path;
					)*
				}
			}

			$crate::__impl_test_ext_for_parachain!($name, N, $genesis, $on_init);
			$crate::__impl_check_assertion!($name, N);
		)+
	};
}

#[macro_export]
macro_rules! __impl_test_ext_for_parachain {
	// entry point: generate ext name
	($name:ident, $network:ident, $genesis:expr, $on_init:expr) => {
		$crate::paste::paste! {
			$crate::__impl_test_ext_for_parachain!(@impl $name, $network, $genesis, $on_init, [<LOCAL_EXT_ $name:upper>], [<GLOBAL_EXT_ $name:upper>]);
		}
	};
	// impl
	(@impl $name:ident, $network:ident, $genesis:expr, $on_init:expr, $local_ext:ident, $global_ext:ident) => {
		thread_local! {
			pub static $local_ext: $crate::RefCell<$crate::TestExternalities>
				= $crate::RefCell::new($crate::TestExternalities::new($genesis));
		}

		$crate::lazy_static! {
			pub static ref $global_ext: $crate::Mutex<$crate::RefCell<$crate::HashMap<String, $crate::TestExternalities>>>
				= $crate::Mutex::new($crate::RefCell::new($crate::HashMap::new()));
		}

		impl<$network: $crate::Network> $crate::TestExt for $name<$network> {
			fn build_new_ext(storage: $crate::Storage) -> $crate::TestExternalities {
				let mut ext = $crate::TestExternalities::new(storage);

				ext.execute_with(|| {
					#[allow(clippy::no_effect)]
					$on_init;
					$crate::sp_tracing::try_init_simple();

					let mut block_number = <Self as $crate::Chain>::System::block_number();
					block_number = std::cmp::max(1, block_number);
					<Self as $crate::Chain>::System::set_block_number(block_number);
				});
				ext
			}

			fn new_ext() -> $crate::TestExternalities {
				Self::build_new_ext($genesis)
			}

			fn move_ext_out(id: &'static str) {
				use $crate::Deref;

				// Take TestExternality from thread_local
				let local_ext = $local_ext.with(|v| {
					v.take()
				});

				// Get TestExternality from lazy_static
				let global_ext_guard = $global_ext.lock().unwrap();

				// Replace TestExternality in lazy_static by TestExternality from thread_local
				global_ext_guard.deref().borrow_mut().insert(id.to_string(), local_ext);
			}

			fn move_ext_in(id: &'static str) {
				use $crate::Deref;

				let mut global_ext_unlocked = false;

				// Keep the mutex unlocked until TesExternality from lazy_static
				// has been updated
				while !global_ext_unlocked {
					// Get TesExternality from lazy_static
					let global_ext_result = $global_ext.try_lock();

					if let Ok(global_ext_guard) = global_ext_result {
						// Unlock the mutex as long as the condition is not met
						if !global_ext_guard.deref().borrow().contains_key(id) {
							drop(global_ext_guard);
						} else {
							global_ext_unlocked = true;
						}
					}
				}

				// Now that we know that lazy_static TestExt has been updated, we lock its mutex
				let mut global_ext_guard = $global_ext.lock().unwrap();

				// and set TesExternality from lazy_static into TesExternality for local_thread
				let global_ext = global_ext_guard.deref();

				$local_ext.with(|v| {
					v.replace(global_ext.take().remove(id).unwrap());
				});
			}

			fn reset_ext() {
				$local_ext.with(|v| *v.borrow_mut() = Self::build_new_ext($genesis));
			}

			fn execute_with<R>(execute: impl FnOnce() -> R) -> R {
				use $crate::{Chain, Get, Hooks, Network, Parachain, Encode};

				// Make sure the Network is initialized
				<$network>::init();

				// Initialize a new block
				Self::new_block();

				// Execute
				let r = $local_ext.with(|v| v.borrow_mut().execute_with(execute));

				// Finalize the block
				Self::finalize_block();

				let para_id = Self::para_id().into();

				// Send messages if needed
				$local_ext.with(|v| {
					v.borrow_mut().execute_with(|| {
						let mock_header = $crate::HeaderT::new(
							0,
							Default::default(),
							Default::default(),
							Default::default(),
							Default::default(),
						);

						let collation_info = <Self as Parachain>::ParachainSystem::collect_collation_info(&mock_header);

						// send upward messages
						let relay_block_number = <$network>::relay_block_number();
						for msg in collation_info.upward_messages.clone() {
							<$network>::send_upward_message(para_id, msg);
						}

						// send horizontal messages
						for msg in collation_info.horizontal_messages {
							<$network>::send_horizontal_messages(
								msg.recipient.into(),
								vec![(para_id.into(), relay_block_number, msg.data)].into_iter(),
							);
						}

						// get bridge messages
						type NetworkBridge<$network> = <$network as $crate::Network>::Bridge;

						let bridge_messages = <<NetworkBridge<$network> as $crate::Bridge>::Handler as $crate::BridgeMessageHandler>::get_source_outbound_messages();

						// send bridged messages
						for msg in bridge_messages {
							<$network>::send_bridged_messages(msg);
						}

						// log events
						<Self as $crate::Chain>::events().iter().for_each(|event| {
							$crate::log::debug!(target: concat!("events::", stringify!($name)), "{:?}", event);
						});

						// clean events
						<Self as $crate::Chain>::System::reset_events();
					})
				});

				// provide inbound DMP/HRMP messages through a side-channel.
				// normally this would come through the `set_validation_data`,
				// but we go around that.
				<$network>::process_messages();

				r
			}

			fn ext_wrapper<R>(func: impl FnOnce() -> R) -> R {
				$local_ext.with(|v| {
					v.borrow_mut().execute_with(|| {
						func()
					})
				})
			}
		}
	};
}

// Network Implementation
#[macro_export]
macro_rules! decl_test_networks {
	(
		$(
			pub struct $name:ident {
				relay_chain = $relay_chain:ident,
				parachains = vec![ $( $parachain:ident, )* ],
				bridge = $bridge:ty
			}
		),
		+
		$(,)?
	) => {
		$(
			#[derive(Clone)]
			pub struct $name;

			impl $crate::Network for $name {
				type Relay = $relay_chain<Self>;
				type Bridge = $bridge;

				fn name() -> &'static str {
					$crate::type_name::<Self>()
				}

				fn reset() {
					use $crate::{TestExt};

					$crate::INITIALIZED.with(|b| b.borrow_mut().remove(Self::name()));
					$crate::DOWNWARD_MESSAGES.with(|b| b.borrow_mut().remove(Self::name()));
					$crate::DMP_DONE.with(|b| b.borrow_mut().remove(Self::name()));
					$crate::UPWARD_MESSAGES.with(|b| b.borrow_mut().remove(Self::name()));
					$crate::HORIZONTAL_MESSAGES.with(|b| b.borrow_mut().remove(Self::name()));
					$crate::BRIDGED_MESSAGES.with(|b| b.borrow_mut().remove(Self::name()));
					$crate::LAST_HEAD.with(|b| b.borrow_mut().remove(Self::name()));

					<$relay_chain<Self>>::reset_ext();
					$( <$parachain<Self>>::reset_ext(); )*
				}

				fn init() {
					// If Network has not been initialized yet, it gets initialized
					if $crate::INITIALIZED.with(|b| b.borrow_mut().get(Self::name()).is_none()) {
						$crate::INITIALIZED.with(|b| b.borrow_mut().insert(Self::name().to_string(), true));
						$crate::DOWNWARD_MESSAGES.with(|b| b.borrow_mut().insert(Self::name().to_string(), $crate::VecDeque::new()));
						$crate::DMP_DONE.with(|b| b.borrow_mut().insert(Self::name().to_string(), $crate::VecDeque::new()));
						$crate::UPWARD_MESSAGES.with(|b| b.borrow_mut().insert(Self::name().to_string(), $crate::VecDeque::new()));
						$crate::HORIZONTAL_MESSAGES.with(|b| b.borrow_mut().insert(Self::name().to_string(), $crate::VecDeque::new()));
						$crate::BRIDGED_MESSAGES.with(|b| b.borrow_mut().insert(Self::name().to_string(), $crate::VecDeque::new()));
						$crate::PARA_IDS.with(|b| b.borrow_mut().insert(Self::name().to_string(), Self::para_ids()));
						$crate::LAST_HEAD.with(|b| b.borrow_mut().insert(Self::name().to_string(), $crate::HashMap::new()));

						<$relay_chain<Self> as $crate::RelayChain>::init();
						$( <$parachain<Self> as $crate::Parachain>::init(); )*
					}
				}

				fn para_ids() -> Vec<u32> {
					vec![$(
						<$parachain<Self> as $crate::Parachain>::para_id().into(),
					)*]
				}

				fn relay_block_number() -> u32 {
					<Self::Relay as $crate::TestExt>::ext_wrapper(|| {
						<Self::Relay as $crate::Chain>::System::block_number()
					})
				}

				fn set_relay_block_number(number: u32) {
					<Self::Relay as $crate::TestExt>::ext_wrapper(|| {
						<Self::Relay as $crate::Chain>::System::set_block_number(number);
					})
				}

				fn process_messages() {
					while Self::has_unprocessed_messages() {
						Self::process_upward_messages();
						Self::process_horizontal_messages();
						Self::process_downward_messages();
						Self::process_bridged_messages();
					}
				}

				fn has_unprocessed_messages() -> bool {
					$crate::DOWNWARD_MESSAGES.with(|b| !b.borrow_mut().get_mut(Self::name()).unwrap().is_empty())
					|| $crate::HORIZONTAL_MESSAGES.with(|b| !b.borrow_mut().get_mut(Self::name()).unwrap().is_empty())
					|| $crate::UPWARD_MESSAGES.with(|b| !b.borrow_mut().get_mut(Self::name()).unwrap().is_empty())
					|| $crate::BRIDGED_MESSAGES.with(|b| !b.borrow_mut().get_mut(Self::name()).unwrap().is_empty())
				}

				fn process_downward_messages() {
					use $crate::{DmpMessageHandler, Bounded, Parachain, RelayChainBlockNumber, TestExt, Encode};

					while let Some((to_para_id, messages))
						= $crate::DOWNWARD_MESSAGES.with(|b| b.borrow_mut().get_mut(Self::name()).unwrap().pop_front()) {
						$(
							let para_id: u32 = <$parachain<Self>>::para_id().into();

							if $crate::PARA_IDS.with(|b| b.borrow_mut().get_mut(Self::name()).unwrap().contains(&to_para_id)) && para_id == to_para_id {
								let mut msg_dedup: Vec<(RelayChainBlockNumber, Vec<u8>)> = Vec::new();
								for m in &messages {
									msg_dedup.push((m.0, m.1.clone()));
								}
								msg_dedup.dedup();

								let msgs = msg_dedup.clone().into_iter().filter(|m| {
									!$crate::DMP_DONE.with(|b| b.borrow().get(Self::name())
										.unwrap_or(&mut $crate::VecDeque::new())
										.contains(&(to_para_id, m.0, m.1.clone()))
									)
								}).collect::<Vec<(RelayChainBlockNumber, Vec<u8>)>>();

								use $crate::{ProcessMessage, CumulusAggregateMessageOrigin, BoundedSlice, WeightMeter};
								for (block, msg) in msgs.clone().into_iter() {
									let mut weight_meter = WeightMeter::new();
									<$parachain<Self>>::ext_wrapper(|| {
										let _ =  <$parachain<Self> as Parachain>::MessageProcessor::process_message(
											&msg[..],
											$crate::CumulusAggregateMessageOrigin::Parent,
											&mut weight_meter,
											&mut msg.using_encoded($crate::blake2_256),
										);
									});
									$crate::log::debug!(target: concat!("dmp::", stringify!($name)) , "DMP messages processed {:?} to para_id {:?}", msgs.clone(), &to_para_id);
									$crate::DMP_DONE.with(|b| b.borrow_mut().get_mut(Self::name()).unwrap().push_back((to_para_id, block, msg)));
								}
							}
						)*
					}
				}

				fn process_horizontal_messages() {
					use $crate::{XcmpMessageHandler, ServiceQueues, Bounded, Parachain, TestExt};

					while let Some((to_para_id, messages))
						= $crate::HORIZONTAL_MESSAGES.with(|b| b.borrow_mut().get_mut(Self::name()).unwrap().pop_front()) {
						let iter = messages.iter().map(|(p, b, m)| (*p, *b, &m[..])).collect::<Vec<_>>().into_iter();
						$(
							let para_id: u32 = <$parachain<Self>>::para_id().into();

							if $crate::PARA_IDS.with(|b| b.borrow_mut().get_mut(Self::name()).unwrap().contains(&to_para_id)) && para_id == to_para_id {
								<$parachain<Self>>::ext_wrapper(|| {
									<$parachain<Self> as Parachain>::XcmpMessageHandler::handle_xcmp_messages(iter.clone(), $crate::Weight::MAX);
									// Nudge the MQ pallet to process immediately instead of in the next block.
									let _ =  <$parachain<Self> as Parachain>::MessageProcessor::service_queues($crate::Weight::MAX);
								});
								$crate::log::debug!(target: concat!("hrmp::", stringify!($name)) , "HRMP messages processed {:?} to para_id {:?}", &messages, &to_para_id);
							}
						)*
					}
				}

				fn process_upward_messages() {
					use $crate::{Encode, ProcessMessage, TestExt, WeightMeter};

					while let Some((from_para_id, msg)) = $crate::UPWARD_MESSAGES.with(|b| b.borrow_mut().get_mut(Self::name()).unwrap().pop_front()) {
						let mut weight_meter = WeightMeter::new();
						<$relay_chain<Self>>::ext_wrapper(|| {
							let _ =  <$relay_chain<Self> as $crate::RelayChain>::MessageProcessor::process_message(
								&msg[..],
								from_para_id.into(),
								&mut weight_meter,
								&mut msg.using_encoded($crate::blake2_256),
							);
						});
						$crate::log::debug!(target: concat!("ump::", stringify!($name)) , "Upward message processed {:?} from para_id {:?}", &msg, &from_para_id);
					}
				}

				fn process_bridged_messages() {
					use $crate::{Bridge, BridgeMessageHandler, TestExt};
					// Make sure both, including the target `Network` are initialized
					<Self::Bridge as Bridge>::init();

					while let Some(msg) = $crate::BRIDGED_MESSAGES.with(|b| b.borrow_mut().get_mut(Self::name()).unwrap().pop_front()) {
						let dispatch_result = <<Self::Bridge as Bridge>::Target as TestExt>::ext_wrapper(|| {
							<<Self::Bridge as Bridge>::Handler as BridgeMessageHandler>::dispatch_target_inbound_message(msg.clone())
						});

						match dispatch_result {
							Err(e) => panic!("Error {:?} processing bridged message: {:?}", e, msg.clone()),
							Ok(()) => {
								<<Self::Bridge as Bridge>::Source as TestExt>::ext_wrapper(|| {
									<<Self::Bridge as Bridge>::Handler as BridgeMessageHandler>::notify_source_message_delivery(msg.id);
								});
								$crate::log::debug!(target: concat!("bridge::", stringify!($name)) , "Bridged message processed {:?}", msg.clone());
							}
						}
					}
				}

				fn hrmp_channel_parachain_inherent_data(
					para_id: u32,
					relay_parent_number: u32,
					parent_head_data: $crate::HeadData,
				) -> $crate::ParachainInherentData {
					let mut sproof = $crate::RelayStateSproofBuilder::default();
					sproof.para_id = para_id.into();

					// egress channel
					let e_index = sproof.hrmp_egress_channel_index.get_or_insert_with(Vec::new);
					for recipient_para_id in $crate::PARA_IDS.with(|b| b.borrow_mut().get_mut(Self::name()).unwrap().clone()) {
						let recipient_para_id = $crate::ParaId::from(recipient_para_id);
						if let Err(idx) = e_index.binary_search(&recipient_para_id) {
							e_index.insert(idx, recipient_para_id);
						}

						sproof.included_para_head = parent_head_data.clone().into();

						sproof
							.hrmp_channels
							.entry($crate::HrmpChannelId {
								sender: sproof.para_id,
								recipient: recipient_para_id,
							})
							.or_insert_with(|| $crate::AbridgedHrmpChannel {
								max_capacity: 1024,
								max_total_size: 1024 * 1024,
								max_message_size: 1024 * 1024,
								msg_count: 0,
								total_size: 0,
								mqc_head: Option::None,
							});
					}

					let (relay_storage_root, proof) = sproof.into_state_root_and_proof();

					$crate::ParachainInherentData {
						validation_data: $crate::PersistedValidationData {
							parent_head: Default::default(),
							relay_parent_number,
							relay_parent_storage_root: relay_storage_root,
							max_pov_size: Default::default(),
						},
						relay_chain_state: proof,
						downward_messages: Default::default(),
						horizontal_messages: Default::default(),
					}
				}
			}

			$crate::paste::paste! {
				pub type [<$relay_chain Relay>] = $relay_chain<$name>;
			}

			$(
				$crate::paste::paste! {
					pub type [<$parachain Para>] = $parachain<$name>;
				}
			)*
		)+
	};
}

#[macro_export]
macro_rules! decl_test_bridges {
	(
		$(
			pub struct $name:ident {
				source = $source:ident,
				target = $target:ident,
				handler = $handler:ident
			}
		),
		+
		$(,)?
	) => {
		$(
			#[derive(Debug)]
			pub struct $name;

			impl $crate::Bridge for $name {
				type Source = $source;
				type Target = $target;
				type Handler = $handler;

				fn init() {
					use $crate::{Network, Parachain};
					// Make sure source and target `Network` have been initialized
					<$source as Chain>::Network::init();
					<$target as Chain>::Network::init();
				}
			}
		)+
	};
}

#[macro_export]
macro_rules! __impl_check_assertion {
	($chain:ident, $network:ident) => {
		impl<$network, Origin, Destination, Hops, Args>
			$crate::CheckAssertion<Origin, Destination, Hops, Args> for $chain<$network>
		where
			$network: $crate::Network,
			Origin: $crate::Chain + Clone,
			Destination: $crate::Chain + Clone,
			Origin::RuntimeOrigin:
				$crate::OriginTrait<AccountId = $crate::AccountIdOf<Origin::Runtime>> + Clone,
			Destination::RuntimeOrigin:
				$crate::OriginTrait<AccountId = $crate::AccountIdOf<Destination::Runtime>> + Clone,
			Hops: Clone,
			Args: Clone,
		{
			fn check_assertion(test: $crate::Test<Origin, Destination, Hops, Args>) {
				use $crate::TestExt;

				let chain_name = std::any::type_name::<$chain<$network>>();

				<$chain<$network>>::execute_with(|| {
					if let Some(dispatchable) = test.hops_dispatchable.get(chain_name) {
						$crate::assert_ok!(dispatchable(test.clone()));
					}
					if let Some(assertion) = test.hops_assertion.get(chain_name) {
						assertion(test);
					}
				});
			}
		}
	};
}

#[macro_export]
macro_rules! assert_expected_events {
	( $chain:ident, vec![$( $event_pat:pat => { $($attr:ident : $condition:expr, )* }, )*] ) => {
		let mut message: Vec<String> = Vec::new();
		let mut events = <$chain as $crate::Chain>::events();

		$(
			let mut event_received = false;
			let mut meet_conditions = true;
			let mut index_match = 0;
			let mut event_message: Vec<String> = Vec::new();

			for (index, event) in events.iter().enumerate() {
				// Have to reset the variable to override a previous partial match
				meet_conditions = true;
				match event {
					$event_pat => {
						event_received = true;
						let mut conditions_message: Vec<String> = Vec::new();

						$(
							// We only want to record condition error messages in case it did not happened before
							// Only the first partial match is recorded
							if !$condition && event_message.is_empty() {
								conditions_message.push(
									format!(
										" - The attribute {:?} = {:?} did not met the condition {:?}\n",
										stringify!($attr),
										$attr,
										stringify!($condition)
									)
								);
							}
							meet_conditions &= $condition;
						)*

						// Set the index where we found a perfect match
						if event_received && meet_conditions {
							index_match = index;
							break;
						} else {
							event_message.extend(conditions_message);
						}
					},
					_ => {}
				}
			}

			if event_received && !meet_conditions  {
				message.push(
					format!(
						"\n\n{}::\x1b[31m{}\x1b[0m was received but some of its attributes did not meet the conditions:\n{}",
						stringify!($chain),
						stringify!($event_pat),
						event_message.concat()
					)
				);
			} else if !event_received {
				message.push(
					format!(
						"\n\n{}::\x1b[31m{}\x1b[0m was never received. All events:\n{:#?}",
						stringify!($chain),
						stringify!($event_pat),
						<$chain as $crate::Chain>::events(),
					)
				);
			} else {
				// If we find a perfect match we remove the event to avoid being potentially assessed multiple times
				events.remove(index_match);
			}
		)*

		if !message.is_empty() {
			// Log events as they will not be logged after the panic
			<$chain as $crate::Chain>::events().iter().for_each(|event| {
				$crate::log::debug!(target: concat!("events::", stringify!($chain)), "{:?}", event);
			});
			panic!("{}", message.concat())
		}
	}
}

#[macro_export]
macro_rules! bx {
	($e:expr) => {
		Box::new($e)
	};
}

#[macro_export]
macro_rules! decl_test_sender_receiver_accounts_parameter_types {
	( $( $chain:ident { sender: $sender:expr, receiver: $receiver:expr }),+ ) => {
		$crate::paste::paste! {
			$crate::parameter_types! {
				$(
					pub [<$chain Sender>]: $crate::AccountId = <$chain as $crate::Chain>::account_id_of($sender);
					pub [<$chain Receiver>]: $crate::AccountId = <$chain as $crate::Chain>::account_id_of($receiver);
				)+
			}
		}
	};
}

pub struct DefaultParaMessageProcessor<T>(PhantomData<T>);
// Process HRMP messages from sibling paraids
impl<T> ProcessMessage for DefaultParaMessageProcessor<T>
where
	T: Parachain,
	T::Runtime: MessageQueueConfig,
	<<T::Runtime as MessageQueueConfig>::MessageProcessor as ProcessMessage>::Origin:
		PartialEq<CumulusAggregateMessageOrigin>,
	MessageQueuePallet<T::Runtime>: EnqueueMessage<CumulusAggregateMessageOrigin> + ServiceQueues,
{
	type Origin = CumulusAggregateMessageOrigin;

	fn process_message(
		msg: &[u8],
		orig: Self::Origin,
		_meter: &mut WeightMeter,
		_id: &mut XcmHash,
	) -> Result<bool, ProcessMessageError> {
		MessageQueuePallet::<T::Runtime>::enqueue_message(
			msg.try_into().expect("Message too long"),
			orig.clone(),
		);
		MessageQueuePallet::<T::Runtime>::service_queues(Weight::MAX);

		Ok(true)
	}
}
impl<T> ServiceQueues for DefaultParaMessageProcessor<T>
where
	T: Parachain,
	T::Runtime: MessageQueueConfig,
	<<T::Runtime as MessageQueueConfig>::MessageProcessor as ProcessMessage>::Origin:
		PartialEq<CumulusAggregateMessageOrigin>,
	MessageQueuePallet<T::Runtime>: EnqueueMessage<CumulusAggregateMessageOrigin> + ServiceQueues,
{
	type OverweightMessageAddress = ();

	fn service_queues(weight_limit: Weight) -> Weight {
		MessageQueuePallet::<T::Runtime>::service_queues(weight_limit)
	}

	fn execute_overweight(
		_weight_limit: Weight,
		_address: Self::OverweightMessageAddress,
	) -> Result<Weight, ExecuteOverweightError> {
		unimplemented!()
	}
}

pub struct DefaultRelayMessageProcessor<T>(PhantomData<T>);
// Process UMP messages on the relay
impl<T> ProcessMessage for DefaultRelayMessageProcessor<T>
where
	T: RelayChain,
	T::Runtime: MessageQueueConfig,
	<<T::Runtime as MessageQueueConfig>::MessageProcessor as ProcessMessage>::Origin:
		PartialEq<AggregateMessageOrigin>,
	MessageQueuePallet<T::Runtime>: EnqueueMessage<AggregateMessageOrigin> + ServiceQueues,
{
	type Origin = ParaId;

	fn process_message(
		msg: &[u8],
		para: Self::Origin,
		_meter: &mut WeightMeter,
		_id: &mut XcmHash,
	) -> Result<bool, ProcessMessageError> {
		MessageQueuePallet::<T::Runtime>::enqueue_message(
			msg.try_into().expect("Message too long"),
			AggregateMessageOrigin::Ump(UmpQueueId::Para(para)),
		);
		MessageQueuePallet::<T::Runtime>::service_queues(Weight::MAX);

		Ok(true)
	}
}

impl<T> ServiceQueues for DefaultRelayMessageProcessor<T>
where
	T: RelayChain,
	T::Runtime: MessageQueueConfig,
	<<T::Runtime as MessageQueueConfig>::MessageProcessor as ProcessMessage>::Origin:
		PartialEq<AggregateMessageOrigin>,
	MessageQueuePallet<T::Runtime>: EnqueueMessage<AggregateMessageOrigin> + ServiceQueues,
{
	type OverweightMessageAddress = ();

	fn service_queues(weight_limit: Weight) -> Weight {
		MessageQueuePallet::<T::Runtime>::service_queues(weight_limit)
	}

	fn execute_overweight(
		_weight_limit: Weight,
		_address: Self::OverweightMessageAddress,
	) -> Result<Weight, ExecuteOverweightError> {
		unimplemented!()
	}
}

/// Struct that keeps account's id and balance
#[derive(Clone)]
pub struct TestAccount<R: Chain> {
	pub account_id: AccountIdOf<R::Runtime>,
	pub balance: Balance,
}

/// Default `Args` provided by xcm-emulator to be stored in a `Test` instance
#[derive(Clone)]
pub struct TestArgs {
	pub dest: Location,
	pub beneficiary: Location,
	pub amount: Balance,
	pub assets: Assets,
	pub asset_id: Option<u32>,
	pub fee_asset_item: u32,
	pub weight_limit: WeightLimit,
}

/// Auxiliar struct to help creating a new `Test` instance
pub struct TestContext<T, Origin: Chain, Destination: Chain> {
	pub sender: AccountIdOf<Origin::Runtime>,
	pub receiver: AccountIdOf<Destination::Runtime>,
	pub args: T,
}

/// Struct that helps with tests where either dispatchables or assertions need
/// to be reused. The struct keeps the test's arguments of your choice in the generic `Args`.
/// These arguments can be easily reused and shared between the assertion functions
/// and dispatchable functions, which are also stored in `Test`.
/// `Origin` corresponds to the chain where the XCM interaction starts with an initial execution.
/// `Destination` corresponds to the last chain where an effect of the intial execution is expected
/// happen. `Hops` refer all the ordered intermediary chains an initial XCM execution can provoke
/// some effect.
#[derive(Clone)]
pub struct Test<Origin, Destination, Hops = (), Args = TestArgs>
where
	Origin: Chain + Clone,
	Destination: Chain + Clone,
	Origin::RuntimeOrigin: OriginTrait<AccountId = AccountIdOf<Origin::Runtime>> + Clone,
	Destination::RuntimeOrigin: OriginTrait<AccountId = AccountIdOf<Destination::Runtime>> + Clone,
	Hops: Clone,
{
	pub sender: TestAccount<Origin>,
	pub receiver: TestAccount<Destination>,
	pub signed_origin: Origin::RuntimeOrigin,
	pub root_origin: Origin::RuntimeOrigin,
	pub hops_assertion: HashMap<String, fn(Self)>,
	pub hops_dispatchable: HashMap<String, fn(Self) -> DispatchResult>,
	pub args: Args,
	_marker: PhantomData<(Destination, Hops)>,
}

/// `Test` implementation
impl<Origin, Destination, Hops, Args> Test<Origin, Destination, Hops, Args>
where
	Args: Clone,
	Origin: Chain + Clone + CheckAssertion<Origin, Destination, Hops, Args>,
	Destination: Chain + Clone + CheckAssertion<Origin, Destination, Hops, Args>,
	Origin::RuntimeOrigin: OriginTrait<AccountId = AccountIdOf<Origin::Runtime>> + Clone,
	Destination::RuntimeOrigin: OriginTrait<AccountId = AccountIdOf<Destination::Runtime>> + Clone,
	Hops: Clone + CheckAssertion<Origin, Destination, Hops, Args>,
{
	/// Creates a new `Test` instance
	pub fn new(test_args: TestContext<Args, Origin, Destination>) -> Self {
		Test {
			sender: TestAccount {
				account_id: test_args.sender.clone(),
				balance: Origin::account_data_of(test_args.sender.clone()).free,
			},
			receiver: TestAccount {
				account_id: test_args.receiver.clone(),
				balance: Destination::account_data_of(test_args.receiver.clone()).free,
			},
			signed_origin: <Origin as Chain>::RuntimeOrigin::signed(test_args.sender),
			root_origin: <Origin as Chain>::RuntimeOrigin::root(),
			hops_assertion: Default::default(),
			hops_dispatchable: Default::default(),
			args: test_args.args,
			_marker: Default::default(),
		}
	}
	/// Stores an assertion in a particular Chain
	pub fn set_assertion<Hop>(&mut self, assertion: fn(Self)) {
		let chain_name = std::any::type_name::<Hop>();
		self.hops_assertion.insert(chain_name.to_string(), assertion);
	}
	/// Stores an assertion in a particular Chain
	pub fn set_dispatchable<Hop>(&mut self, dispatchable: fn(Self) -> DispatchResult) {
		let chain_name = std::any::type_name::<Hop>();
		self.hops_dispatchable.insert(chain_name.to_string(), dispatchable);
	}
	/// Executes all dispatchables and assertions in order from `Origin` to `Destination`
	pub fn assert(&mut self) {
		Origin::check_assertion(self.clone());
		Hops::check_assertion(self.clone());
		Destination::check_assertion(self.clone());
		Self::update_balances(self);
	}
	/// Updates sender and receiver balances
	fn update_balances(&mut self) {
		self.sender.balance = Origin::account_data_of(self.sender.account_id.clone()).free;
		self.receiver.balance = Destination::account_data_of(self.receiver.account_id.clone()).free;
	}
}

pub mod helpers {
	use super::*;

	pub fn within_threshold(threshold: u64, expected_value: u64, current_value: u64) -> bool {
		let margin = (current_value * threshold) / 100;
		let lower_limit = expected_value.checked_sub(margin).unwrap_or(u64::MIN);
		let upper_limit = expected_value.checked_add(margin).unwrap_or(u64::MAX);

		current_value >= lower_limit && current_value <= upper_limit
	}

	pub fn weight_within_threshold(
		(threshold_time, threshold_size): (u64, u64),
		expected_weight: Weight,
		weight: Weight,
	) -> bool {
		let ref_time_within =
			within_threshold(threshold_time, expected_weight.ref_time(), weight.ref_time());
		let proof_size_within =
			within_threshold(threshold_size, expected_weight.proof_size(), weight.proof_size());

		ref_time_within && proof_size_within
	}

	/// Helper function to generate an account ID from seed.
	pub fn get_account_id_from_seed<TPublic: sp_core::Public>(seed: &str) -> AccountId
	where
		sp_runtime::MultiSigner:
			From<<<TPublic as sp_runtime::CryptoType>::Pair as sp_core::Pair>::Public>,
	{
		use sp_runtime::traits::IdentifyAccount;
		let pubkey = TPublic::Pair::from_string(&format!("//{}", seed), None)
			.expect("static values are valid; qed")
			.public();
		sp_runtime::MultiSigner::from(pubkey).into_account()
	}
}<|MERGE_RESOLUTION|>--- conflicted
+++ resolved
@@ -225,13 +225,9 @@
 	type SovereignAccountOf: ConvertLocation<AccountIdOf<Self::Runtime>>;
 	type MessageProcessor: ProcessMessage<Origin = ParaId> + ServiceQueues;
 
-<<<<<<< HEAD
+	fn init();
+
 	fn child_location_of(id: ParaId) -> Location {
-=======
-	fn init();
-
-	fn child_location_of(id: ParaId) -> MultiLocation {
->>>>>>> 48ea86f0
 		(Ancestor(0), ParachainJunction(id.into())).into()
 	}
 
