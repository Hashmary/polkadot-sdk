--- conflicted
+++ resolved
@@ -42,9 +42,6 @@
 #[cfg(test)]
 mod tests;
 
-#[cfg(feature = "runtime-benchmarks")]
-mod benchmarking;
-
 const LOG_TARGET: &'static str = "runtime::storage_reclaim";
 
 /// `StorageWeightReclaimer` is a mechanism for manually reclaiming storage weight.
@@ -202,475 +199,6 @@
 		});
 		Ok(())
 	}
-<<<<<<< HEAD
 
 	impl_tx_ext_default!(T::RuntimeCall; Context; validate);
-=======
-}
-
-#[cfg(test)]
-mod tests {
-	use super::*;
-	use frame_support::{
-		assert_ok,
-		dispatch::DispatchClass,
-		weights::{Weight, WeightMeter},
-	};
-	use frame_system::{BlockWeight, CheckWeight};
-	use sp_runtime::{AccountId32, BuildStorage};
-	use sp_std::marker::PhantomData;
-	use sp_trie::proof_size_extension::ProofSizeExt;
-
-	type Test = cumulus_test_runtime::Runtime;
-	const CALL: &<Test as Config>::RuntimeCall =
-		&cumulus_test_runtime::RuntimeCall::System(frame_system::Call::set_heap_pages {
-			pages: 0u64,
-		});
-	const ALICE: AccountId32 = AccountId32::new([1u8; 32]);
-	const LEN: usize = 0;
-
-	pub fn new_test_ext() -> sp_io::TestExternalities {
-		let ext: sp_io::TestExternalities = cumulus_test_runtime::RuntimeGenesisConfig::default()
-			.build_storage()
-			.unwrap()
-			.into();
-		ext
-	}
-
-	struct TestRecorder {
-		return_values: Box<[usize]>,
-		counter: std::sync::atomic::AtomicUsize,
-	}
-
-	impl TestRecorder {
-		fn new(values: &[usize]) -> Self {
-			TestRecorder { return_values: values.into(), counter: Default::default() }
-		}
-	}
-
-	impl sp_trie::ProofSizeProvider for TestRecorder {
-		fn estimate_encoded_size(&self) -> usize {
-			let counter = self.counter.fetch_add(1, core::sync::atomic::Ordering::Relaxed);
-			self.return_values[counter]
-		}
-	}
-
-	fn setup_test_externalities(proof_values: &[usize]) -> sp_io::TestExternalities {
-		let mut test_ext = new_test_ext();
-		let test_recorder = TestRecorder::new(proof_values);
-		test_ext.register_extension(ProofSizeExt::new(test_recorder));
-		test_ext
-	}
-
-	fn set_current_storage_weight(new_weight: u64) {
-		BlockWeight::<Test>::mutate(|current_weight| {
-			current_weight.set(Weight::from_parts(0, new_weight), DispatchClass::Normal);
-		});
-	}
-
-	#[test]
-	fn basic_refund() {
-		// The real cost will be 100 bytes of storage size
-		let mut test_ext = setup_test_externalities(&[0, 100]);
-
-		test_ext.execute_with(|| {
-			set_current_storage_weight(1000);
-
-			// Benchmarked storage weight: 500
-			let info = DispatchInfo { weight: Weight::from_parts(0, 500), ..Default::default() };
-			let post_info = PostDispatchInfo::default();
-
-			let pre = StorageWeightReclaim::<Test>(PhantomData)
-				.pre_dispatch(&ALICE, CALL, &info, LEN)
-				.unwrap();
-			assert_eq!(pre, Some(0));
-
-			assert_ok!(CheckWeight::<Test>::post_dispatch(None, &info, &post_info, 0, &Ok(())));
-			// We expect a refund of 400
-			assert_ok!(StorageWeightReclaim::<Test>::post_dispatch(
-				Some(pre),
-				&info,
-				&post_info,
-				LEN,
-				&Ok(())
-			));
-
-			assert_eq!(BlockWeight::<Test>::get().total().proof_size(), 600);
-		})
-	}
-
-	#[test]
-	fn does_nothing_without_extension() {
-		let mut test_ext = new_test_ext();
-
-		// Proof size extension not registered
-		test_ext.execute_with(|| {
-			set_current_storage_weight(1000);
-
-			// Benchmarked storage weight: 500
-			let info = DispatchInfo { weight: Weight::from_parts(0, 500), ..Default::default() };
-			let post_info = PostDispatchInfo::default();
-
-			let pre = StorageWeightReclaim::<Test>(PhantomData)
-				.pre_dispatch(&ALICE, CALL, &info, LEN)
-				.unwrap();
-			assert_eq!(pre, None);
-
-			assert_ok!(CheckWeight::<Test>::post_dispatch(None, &info, &post_info, 0, &Ok(())));
-			assert_ok!(StorageWeightReclaim::<Test>::post_dispatch(
-				Some(pre),
-				&info,
-				&post_info,
-				LEN,
-				&Ok(())
-			));
-
-			assert_eq!(BlockWeight::<Test>::get().total().proof_size(), 1000);
-		})
-	}
-
-	#[test]
-	fn negative_refund_is_added_to_weight() {
-		let mut test_ext = setup_test_externalities(&[100, 300]);
-
-		test_ext.execute_with(|| {
-			set_current_storage_weight(1000);
-			// Benchmarked storage weight: 100
-			let info = DispatchInfo { weight: Weight::from_parts(0, 100), ..Default::default() };
-			let post_info = PostDispatchInfo::default();
-
-			let pre = StorageWeightReclaim::<Test>(PhantomData)
-				.pre_dispatch(&ALICE, CALL, &info, LEN)
-				.unwrap();
-			assert_eq!(pre, Some(100));
-
-			// We expect no refund
-			assert_ok!(CheckWeight::<Test>::post_dispatch(None, &info, &post_info, 0, &Ok(())));
-			assert_ok!(StorageWeightReclaim::<Test>::post_dispatch(
-				Some(pre),
-				&info,
-				&post_info,
-				LEN,
-				&Ok(())
-			));
-
-			assert_eq!(BlockWeight::<Test>::get().total().proof_size(), 1100);
-		})
-	}
-
-	#[test]
-	fn test_zero_proof_size() {
-		let mut test_ext = setup_test_externalities(&[0, 0]);
-
-		test_ext.execute_with(|| {
-			let info = DispatchInfo { weight: Weight::from_parts(0, 500), ..Default::default() };
-			let post_info = PostDispatchInfo::default();
-
-			let pre = StorageWeightReclaim::<Test>(PhantomData)
-				.pre_dispatch(&ALICE, CALL, &info, LEN)
-				.unwrap();
-			assert_eq!(pre, Some(0));
-
-			assert_ok!(CheckWeight::<Test>::post_dispatch(None, &info, &post_info, 0, &Ok(())));
-			assert_ok!(StorageWeightReclaim::<Test>::post_dispatch(
-				Some(pre),
-				&info,
-				&post_info,
-				LEN,
-				&Ok(())
-			));
-
-			assert_eq!(BlockWeight::<Test>::get().total().proof_size(), 0);
-		});
-	}
-
-	#[test]
-	fn test_larger_pre_dispatch_proof_size() {
-		let mut test_ext = setup_test_externalities(&[300, 100]);
-
-		test_ext.execute_with(|| {
-			set_current_storage_weight(1300);
-
-			let info = DispatchInfo { weight: Weight::from_parts(0, 500), ..Default::default() };
-			let post_info = PostDispatchInfo::default();
-
-			let pre = StorageWeightReclaim::<Test>(PhantomData)
-				.pre_dispatch(&ALICE, CALL, &info, LEN)
-				.unwrap();
-			assert_eq!(pre, Some(300));
-
-			assert_ok!(CheckWeight::<Test>::post_dispatch(None, &info, &post_info, 0, &Ok(())));
-			assert_ok!(StorageWeightReclaim::<Test>::post_dispatch(
-				Some(pre),
-				&info,
-				&post_info,
-				LEN,
-				&Ok(())
-			));
-
-			assert_eq!(BlockWeight::<Test>::get().total().proof_size(), 800);
-		});
-	}
-
-	#[test]
-	fn test_incorporates_check_weight_unspent_weight() {
-		let mut test_ext = setup_test_externalities(&[100, 300]);
-
-		test_ext.execute_with(|| {
-			set_current_storage_weight(1000);
-
-			// Benchmarked storage weight: 300
-			let info = DispatchInfo { weight: Weight::from_parts(100, 300), ..Default::default() };
-
-			// Actual weight is 50
-			let post_info = PostDispatchInfo {
-				actual_weight: Some(Weight::from_parts(50, 250)),
-				pays_fee: Default::default(),
-			};
-
-			let pre = StorageWeightReclaim::<Test>(PhantomData)
-				.pre_dispatch(&ALICE, CALL, &info, LEN)
-				.unwrap();
-			assert_eq!(pre, Some(100));
-
-			// The `CheckWeight` extension will refund `actual_weight` from `PostDispatchInfo`
-			// we always need to call `post_dispatch` to verify that they interoperate correctly.
-			assert_ok!(CheckWeight::<Test>::post_dispatch(None, &info, &post_info, 0, &Ok(())));
-			assert_ok!(StorageWeightReclaim::<Test>::post_dispatch(
-				Some(pre),
-				&info,
-				&post_info,
-				LEN,
-				&Ok(())
-			));
-
-			assert_eq!(BlockWeight::<Test>::get().total().proof_size(), 900);
-		})
-	}
-
-	#[test]
-	fn test_incorporates_check_weight_unspent_weight_on_negative() {
-		let mut test_ext = setup_test_externalities(&[100, 300]);
-
-		test_ext.execute_with(|| {
-			set_current_storage_weight(1000);
-			// Benchmarked storage weight: 50
-			let info = DispatchInfo { weight: Weight::from_parts(100, 50), ..Default::default() };
-
-			// Actual weight is 25
-			let post_info = PostDispatchInfo {
-				actual_weight: Some(Weight::from_parts(50, 25)),
-				pays_fee: Default::default(),
-			};
-
-			let pre = StorageWeightReclaim::<Test>(PhantomData)
-				.pre_dispatch(&ALICE, CALL, &info, LEN)
-				.unwrap();
-			assert_eq!(pre, Some(100));
-
-			// The `CheckWeight` extension will refund `actual_weight` from `PostDispatchInfo`
-			// we always need to call `post_dispatch` to verify that they interoperate correctly.
-			assert_ok!(CheckWeight::<Test>::post_dispatch(None, &info, &post_info, 0, &Ok(())));
-			assert_ok!(StorageWeightReclaim::<Test>::post_dispatch(
-				Some(pre),
-				&info,
-				&post_info,
-				LEN,
-				&Ok(())
-			));
-
-			assert_eq!(BlockWeight::<Test>::get().total().proof_size(), 1150);
-		})
-	}
-
-	#[test]
-	fn test_incorporates_check_weight_unspent_weight_reverse_order() {
-		let mut test_ext = setup_test_externalities(&[100, 300]);
-
-		test_ext.execute_with(|| {
-			set_current_storage_weight(1000);
-
-			// Benchmarked storage weight: 300
-			let info = DispatchInfo { weight: Weight::from_parts(100, 300), ..Default::default() };
-
-			// Actual weight is 50
-			let post_info = PostDispatchInfo {
-				actual_weight: Some(Weight::from_parts(50, 250)),
-				pays_fee: Default::default(),
-			};
-
-			let pre = StorageWeightReclaim::<Test>(PhantomData)
-				.pre_dispatch(&ALICE, CALL, &info, LEN)
-				.unwrap();
-			assert_eq!(pre, Some(100));
-
-			assert_ok!(StorageWeightReclaim::<Test>::post_dispatch(
-				Some(pre),
-				&info,
-				&post_info,
-				LEN,
-				&Ok(())
-			));
-			// `CheckWeight` gets called after `StorageWeightReclaim` this time.
-			// The `CheckWeight` extension will refund `actual_weight` from `PostDispatchInfo`
-			// we always need to call `post_dispatch` to verify that they interoperate correctly.
-			assert_ok!(CheckWeight::<Test>::post_dispatch(None, &info, &post_info, 0, &Ok(())));
-
-			assert_eq!(BlockWeight::<Test>::get().total().proof_size(), 900);
-		})
-	}
-
-	#[test]
-	fn test_incorporates_check_weight_unspent_weight_on_negative_reverse_order() {
-		let mut test_ext = setup_test_externalities(&[100, 300]);
-
-		test_ext.execute_with(|| {
-			set_current_storage_weight(1000);
-			// Benchmarked storage weight: 50
-			let info = DispatchInfo { weight: Weight::from_parts(100, 50), ..Default::default() };
-
-			// Actual weight is 25
-			let post_info = PostDispatchInfo {
-				actual_weight: Some(Weight::from_parts(50, 25)),
-				pays_fee: Default::default(),
-			};
-
-			let pre = StorageWeightReclaim::<Test>(PhantomData)
-				.pre_dispatch(&ALICE, CALL, &info, LEN)
-				.unwrap();
-			assert_eq!(pre, Some(100));
-
-			assert_ok!(StorageWeightReclaim::<Test>::post_dispatch(
-				Some(pre),
-				&info,
-				&post_info,
-				LEN,
-				&Ok(())
-			));
-			// `CheckWeight` gets called after `StorageWeightReclaim` this time.
-			// The `CheckWeight` extension will refund `actual_weight` from `PostDispatchInfo`
-			// we always need to call `post_dispatch` to verify that they interoperate correctly.
-			assert_ok!(CheckWeight::<Test>::post_dispatch(None, &info, &post_info, 0, &Ok(())));
-
-			assert_eq!(BlockWeight::<Test>::get().total().proof_size(), 1150);
-		})
-	}
-
-	#[test]
-	fn storage_size_reported_correctly() {
-		let mut test_ext = setup_test_externalities(&[1000]);
-		test_ext.execute_with(|| {
-			assert_eq!(get_proof_size(), Some(1000));
-		});
-
-		let mut test_ext = new_test_ext();
-
-		let test_recorder = TestRecorder::new(&[0]);
-
-		test_ext.register_extension(ProofSizeExt::new(test_recorder));
-
-		test_ext.execute_with(|| {
-			assert_eq!(get_proof_size(), Some(0));
-		});
-	}
-
-	#[test]
-	fn storage_size_disabled_reported_correctly() {
-		let mut test_ext = setup_test_externalities(&[PROOF_RECORDING_DISABLED as usize]);
-
-		test_ext.execute_with(|| {
-			assert_eq!(get_proof_size(), None);
-		});
-	}
-
-	#[test]
-	fn test_reclaim_helper() {
-		let mut test_ext = setup_test_externalities(&[1000, 1300, 1800]);
-
-		test_ext.execute_with(|| {
-			let mut remaining_weight_meter = WeightMeter::with_limit(Weight::from_parts(0, 2000));
-			let mut reclaim_helper = StorageWeightReclaimer::new(&remaining_weight_meter);
-			remaining_weight_meter.consume(Weight::from_parts(0, 500));
-			let reclaimed = reclaim_helper.reclaim_with_meter(&mut remaining_weight_meter);
-
-			assert_eq!(reclaimed, Some(Weight::from_parts(0, 200)));
-
-			remaining_weight_meter.consume(Weight::from_parts(0, 800));
-			let reclaimed = reclaim_helper.reclaim_with_meter(&mut remaining_weight_meter);
-			assert_eq!(reclaimed, Some(Weight::from_parts(0, 300)));
-			assert_eq!(remaining_weight_meter.remaining(), Weight::from_parts(0, 1200));
-		});
-	}
-
-	#[test]
-	fn test_reclaim_helper_does_not_reclaim_negative() {
-		// Benchmarked weight does not change at all
-		let mut test_ext = setup_test_externalities(&[1000, 1300]);
-
-		test_ext.execute_with(|| {
-			let mut remaining_weight_meter = WeightMeter::with_limit(Weight::from_parts(0, 1000));
-			let mut reclaim_helper = StorageWeightReclaimer::new(&remaining_weight_meter);
-			let reclaimed = reclaim_helper.reclaim_with_meter(&mut remaining_weight_meter);
-
-			assert_eq!(reclaimed, Some(Weight::from_parts(0, 0)));
-			assert_eq!(remaining_weight_meter.remaining(), Weight::from_parts(0, 1000));
-		});
-
-		// Benchmarked weight increases less than storage proof consumes
-		let mut test_ext = setup_test_externalities(&[1000, 1300]);
-
-		test_ext.execute_with(|| {
-			let mut remaining_weight_meter = WeightMeter::with_limit(Weight::from_parts(0, 1000));
-			let mut reclaim_helper = StorageWeightReclaimer::new(&remaining_weight_meter);
-			remaining_weight_meter.consume(Weight::from_parts(0, 0));
-			let reclaimed = reclaim_helper.reclaim_with_meter(&mut remaining_weight_meter);
-
-			assert_eq!(reclaimed, Some(Weight::from_parts(0, 0)));
-		});
-	}
-
-	/// Just here for doc purposes
-	fn get_benched_weight() -> Weight {
-		Weight::from_parts(0, 5)
-	}
-
-	/// Just here for doc purposes
-	fn do_work() {}
-
-	#[docify::export_content(simple_reclaimer_example)]
-	fn reclaim_with_weight_meter() {
-		let mut remaining_weight_meter = WeightMeter::with_limit(Weight::from_parts(10, 10));
-
-		let benched_weight = get_benched_weight();
-
-		// It is important to instantiate the `StorageWeightReclaimer` before we consume the weight
-		// for a piece of work from the weight meter.
-		let mut reclaim_helper = StorageWeightReclaimer::new(&remaining_weight_meter);
-
-		if remaining_weight_meter.try_consume(benched_weight).is_ok() {
-			// Perform some work that takes has `benched_weight` storage weight.
-			do_work();
-
-			// Reclaimer will detect that we only consumed 2 bytes, so 3 bytes are reclaimed.
-			let reclaimed = reclaim_helper.reclaim_with_meter(&mut remaining_weight_meter);
-
-			// We reclaimed 3 bytes of storage size!
-			assert_eq!(reclaimed, Some(Weight::from_parts(0, 3)));
-			assert_eq!(BlockWeight::<Test>::get().total().proof_size(), 10);
-			assert_eq!(remaining_weight_meter.remaining(), Weight::from_parts(10, 8));
-		}
-	}
-
-	#[test]
-	fn test_reclaim_helper_works_with_meter() {
-		// The node will report 12 - 10 = 2 consumed storage size between the calls.
-		let mut test_ext = setup_test_externalities(&[10, 12]);
-
-		test_ext.execute_with(|| {
-			// Initial storage size is 10.
-			set_current_storage_weight(10);
-			reclaim_with_weight_meter();
-		});
-	}
->>>>>>> 930b0462
 }