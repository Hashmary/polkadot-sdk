--- conflicted
+++ resolved
@@ -221,11 +221,7 @@
 			)),
 			fun: Fungible(TOKEN_AMOUNT),
 		}];
-<<<<<<< HEAD
-		let multi_assets = VersionedAssets::V5(Assets::from(assets));
-=======
-		let versioned_assets = VersionedAssets::V4(Assets::from(assets));
->>>>>>> 8279d104
+		let versioned_assets = VersionedAssets::V5(Assets::from(assets));
 
 		let destination = VersionedLocation::V5(Location::new(
 			2,
