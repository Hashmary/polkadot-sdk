--- conflicted
+++ resolved
@@ -24,10 +24,6 @@
 	pub use xcm::{
 		latest::{ParentThen, ROCOCO_GENESIS_HASH, WESTEND_GENESIS_HASH},
 		prelude::{AccountId32 as AccountId32Junction, *},
-<<<<<<< HEAD
-		v5,
-=======
->>>>>>> 0e09ad44
 	};
 	pub use xcm_executor::traits::TransferType;
 
