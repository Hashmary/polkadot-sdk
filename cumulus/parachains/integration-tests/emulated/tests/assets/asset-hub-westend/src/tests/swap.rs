--- conflicted
+++ resolved
@@ -113,13 +113,8 @@
 
 	let foreign_asset1_at_asset_hub_westend = Box::new(Location {
 		parents: 1,
-<<<<<<< HEAD
 		interior: [
-			Parachain(PenpalA::para_id().into()),
-=======
-		interior: X3(
 			Parachain(PenpalB::para_id().into()),
->>>>>>> 63ac2471
 			PalletInstance(ASSETS_PALLET_ID),
 			GeneralIndex(ASSET_ID.into()),
 		]
@@ -131,11 +126,7 @@
 			.into();
 
 	let penpal_location =
-<<<<<<< HEAD
-		Location { parents: 1, interior: [Parachain(PenpalA::para_id().into())].into() };
-=======
-		MultiLocation { parents: 1, interior: X1(Parachain(PenpalB::para_id().into())) };
->>>>>>> 63ac2471
+		Location { parents: 1, interior: [Parachain(PenpalB::para_id().into())].into() };
 
 	// 1. Create asset on penpal:
 	PenpalB::execute_with(|| {
