--- conflicted
+++ resolved
@@ -397,13 +397,9 @@
 	fn is_waived(origin: Option<&Location>, fee_reason: FeeReason) -> bool {
 		let Some(loc) = origin else { return false };
 		if let Export { network, destination: Here } = fee_reason {
-<<<<<<< HEAD
-			return !(network == EthereumNetwork::get().into())
-=======
 			if network == EthereumNetwork::get() {
 				return false
 			}
->>>>>>> 0cd577ba
 		}
 		WaivedLocations::contains(loc)
 	}
